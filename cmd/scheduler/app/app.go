/*
Copyright 2024 The Dapr Authors
Licensed under the Apache License, Version 2.0 (the "License");
you may not use this file except in compliance with the License.
You may obtain a copy of the License at
    http://www.apache.org/licenses/LICENSE-2.0
Unless required by applicable law or agreed to in writing, software
distributed under the License is distributed on an "AS IS" BASIS,
WITHOUT WARRANTIES OR CONDITIONS OF ANY KIND, either express or implied.
See the License for the specific language governing permissions and
limitations under the License.
*/

package app

import (
	"context"
	"fmt"
	"os"

	"github.com/dapr/dapr/cmd/scheduler/options"
	"github.com/dapr/dapr/pkg/buildinfo"
	"github.com/dapr/dapr/pkg/health"
	"github.com/dapr/dapr/pkg/metrics"
	"github.com/dapr/dapr/pkg/modes"
	"github.com/dapr/dapr/pkg/placement/monitoring"
	"github.com/dapr/dapr/pkg/scheduler/server"
	"github.com/dapr/dapr/pkg/security"
	"github.com/dapr/dapr/utils"
	"github.com/dapr/kit/concurrency"
	"github.com/dapr/kit/logger"
	"github.com/dapr/kit/signals"
)

var log = logger.NewLogger("dapr.scheduler")

const appID = "dapr-scheduler"

func Run() {
	opts := options.New(os.Args[1:])

	// Apply options to all loggers.
	if err := logger.ApplyOptionsToLoggers(&opts.Logger); err != nil {
		log.Fatal(err)
	}

	log.Infof("Starting Dapr Scheduler Service -- version %s -- commit %s", buildinfo.Version(), buildinfo.Commit())
	log.Infof("Log level set to: %s", opts.Logger.OutputLevel)

	metricsExporter := metrics.NewExporterWithOptions(log, metrics.DefaultMetricNamespace, opts.Metrics)

	err := monitoring.InitMetrics()
	if err != nil {
		log.Fatal(err)
	}

	ctx := signals.Context()
	secProvider, err := security.New(ctx, security.Options{
		SentryAddress:           opts.SentryAddress,
		ControlPlaneTrustDomain: opts.TrustDomain,
		ControlPlaneNamespace:   security.CurrentNamespace(),
		TrustAnchorsFile:        opts.TrustAnchorsFile,
		AppID:                   appID,
		MTLSEnabled:             opts.TLSEnabled,
		Mode:                    modes.DaprMode(opts.Mode),
	})
	if err != nil {
		log.Fatal(err)
	}

	hostAddress, err := utils.GetHostAddress()
	if err != nil {
		log.Fatal(fmt.Errorf("failed to determine host address: %w", err))
	}

	err = concurrency.NewRunnerManager(
		metricsExporter.Run,
		secProvider.Run,
		func(ctx context.Context) error {
			secHandler, serr := secProvider.Handler(ctx)
			if serr != nil {
				return serr
			}

			server := server.New(server.Options{
<<<<<<< HEAD
				AppID:                   appID,
				HostAddress:             hostAddress,
				ListenAddress:           opts.ListenAddress,
				DataDir:                 opts.EtcdDataDir,
				EtcdID:                  opts.EtcdID,
				EtcdInitialPeers:        opts.EtcdInitialPeers,
				EtcdClientPorts:         opts.EtcdClientPorts,
				EtcdClientHttpPorts:     opts.EtcdClientHttpPorts,
				EtcdSpaceQuota:          opts.EtcdSpaceQuota,
				EtcdCompactionMode:      opts.EtcdCompactionMode,
				EtcdCompactionRetention: opts.EtcdCompactionRetention,
				Port:                    opts.Port,
				Security:                secHandler,
				PlacementAddress:        opts.PlacementAddress,
				Mode:                    modes.DaprMode(opts.Mode),
=======
				AppID:            appID,
				HostAddress:      hostAddress,
				ListenAddress:    opts.ListenAddress,
				PlacementAddress: opts.PlacementAddress,
				Mode:             modes.DaprMode(opts.Mode),
				Port:             opts.Port,
				Security:         secHandler,

				DataDir:          opts.EtcdDataDir,
				EtcdID:           opts.EtcdID,
				EtcdInitialPeers: opts.EtcdInitialPeers,
				EtcdClientPorts:  opts.EtcdClientPorts,
>>>>>>> 5fde6967
			})

			return server.Run(ctx)
		},
		func(ctx context.Context) error {
			healthzServer := health.NewServer(health.Options{Log: log})
			healthzServer.Ready()
			if healthzErr := healthzServer.Run(ctx, opts.HealthzPort); healthzErr != nil {
				return fmt.Errorf("failed to start healthz server: %w", healthzErr)
			}
			return nil
		},
	).Run(ctx)
	if err != nil {
		log.Fatalf("error running scheduler: %v", err)
	}

	log.Info("Scheduler service shut down gracefully")
}<|MERGE_RESOLUTION|>--- conflicted
+++ resolved
@@ -83,10 +83,14 @@
 			}
 
 			server := server.New(server.Options{
-<<<<<<< HEAD
-				AppID:                   appID,
-				HostAddress:             hostAddress,
-				ListenAddress:           opts.ListenAddress,
+				AppID:            appID,
+				HostAddress:      hostAddress,
+				ListenAddress:    opts.ListenAddress,
+				PlacementAddress: opts.PlacementAddress,
+				Mode:             modes.DaprMode(opts.Mode),
+				Port:             opts.Port,
+				Security:         secHandler,
+
 				DataDir:                 opts.EtcdDataDir,
 				EtcdID:                  opts.EtcdID,
 				EtcdInitialPeers:        opts.EtcdInitialPeers,
@@ -95,24 +99,6 @@
 				EtcdSpaceQuota:          opts.EtcdSpaceQuota,
 				EtcdCompactionMode:      opts.EtcdCompactionMode,
 				EtcdCompactionRetention: opts.EtcdCompactionRetention,
-				Port:                    opts.Port,
-				Security:                secHandler,
-				PlacementAddress:        opts.PlacementAddress,
-				Mode:                    modes.DaprMode(opts.Mode),
-=======
-				AppID:            appID,
-				HostAddress:      hostAddress,
-				ListenAddress:    opts.ListenAddress,
-				PlacementAddress: opts.PlacementAddress,
-				Mode:             modes.DaprMode(opts.Mode),
-				Port:             opts.Port,
-				Security:         secHandler,
-
-				DataDir:          opts.EtcdDataDir,
-				EtcdID:           opts.EtcdID,
-				EtcdInitialPeers: opts.EtcdInitialPeers,
-				EtcdClientPorts:  opts.EtcdClientPorts,
->>>>>>> 5fde6967
 			})
 
 			return server.Run(ctx)
