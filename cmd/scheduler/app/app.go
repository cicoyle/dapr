--- conflicted
+++ resolved
@@ -90,19 +90,12 @@
 				Mode:             modes.DaprMode(opts.Mode),
 				Port:             opts.Port,
 				Security:         secHandler,
+				ReplicaCount:     opts.ReplicaCount,
 
 				DataDir:          opts.EtcdDataDir,
 				EtcdID:           opts.EtcdID,
 				EtcdInitialPeers: opts.EtcdInitialPeers,
 				EtcdClientPorts:  opts.EtcdClientPorts,
-<<<<<<< HEAD
-				Port:             opts.Port,
-				Security:         secHandler,
-				PlacementAddress: opts.PlacementAddress,
-				Mode:             modes.DaprMode(opts.Mode),
-				ReplicaCount:     opts.ReplicaCount,
-=======
->>>>>>> 5fde6967
 			})
 
 			return server.Run(ctx)
