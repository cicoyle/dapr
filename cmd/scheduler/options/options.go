--- conflicted
+++ resolved
@@ -28,17 +28,13 @@
 	Port        int
 	HealthzPort int
 
-<<<<<<< HEAD
-=======
 	EtcdDataDir      string
->>>>>>> 3d86e613
 	ListenAddress    string
 	TLSEnabled       bool
 	TrustDomain      string
 	TrustAnchorsFile string
 	SentryAddress    string
 	PlacementAddress string
-	EtcdDataDir      string
 	Mode             string
 
 	Logger  logger.Options
@@ -57,7 +53,6 @@
 	flag.StringVar(&opts.TrustAnchorsFile, "trust-anchors-file", securityConsts.ControlPlaneDefaultTrustAnchorsPath, "Filepath to the trust anchors for the Dapr control plane")
 	flag.StringVar(&opts.SentryAddress, "sentry-address", fmt.Sprintf("dapr-sentry.%s.svc:443", security.CurrentNamespace()), "Address of the Sentry service")
 	flag.StringVar(&opts.PlacementAddress, "placement-address", "", "Addresses for Dapr Actor Placement service")
-	flag.StringVar(&opts.EtcdDataDir, "etcd-data-dir", "./data", "Directory to store scheduler etcd data")
 	flag.StringVar(&opts.Mode, "mode", string(modes.StandaloneMode), "Runtime mode for Dapr Scheduler")
 	flag.StringVar(&opts.EtcdDataDir, "etcd-data-dir", "./data", "Directory to store scheduler etcd data")
 
