/*
Copyright 2021 The Dapr Authors
Licensed under the Apache License, Version 2.0 (the "License");
you may not use this file except in compliance with the License.
You may obtain a copy of the License at
    http://www.apache.org/licenses/LICENSE-2.0
Unless required by applicable law or agreed to in writing, software
distributed under the License is distributed on an "AS IS" BASIS,
WITHOUT WARRANTIES OR CONDITIONS OF ANY KIND, either express or implied.
See the License for the specific language governing permissions and
limitations under the License.
*/

package options

import (
	"fmt"
	"math"
	"os"
	"strconv"
	"time"

	"github.com/spf13/pflag"
	"k8s.io/apimachinery/pkg/api/resource"

	"github.com/dapr/dapr/pkg/buildinfo"
	"github.com/dapr/dapr/pkg/config"
	"github.com/dapr/dapr/pkg/config/protocol"
	"github.com/dapr/dapr/pkg/cors"
	"github.com/dapr/dapr/pkg/metrics"
	"github.com/dapr/dapr/pkg/modes"
	"github.com/dapr/dapr/pkg/runtime"
	"github.com/dapr/dapr/pkg/security/consts"
	"github.com/dapr/kit/logger"
)

type Options struct {
	AppID                        string
	ComponentsPath               string
	ControlPlaneAddress          string
	ControlPlaneTrustDomain      string
	ControlPlaneNamespace        string
	SentryAddress                string
	TrustAnchors                 []byte
	AllowedOrigins               string
	EnableProfiling              bool
	AppMaxConcurrency            int
	EnableMTLS                   bool
	AppSSL                       bool
	MaxRequestSize               int // In bytes
	ResourcesPath                []string
	AppProtocol                  string
	EnableAPILogging             *bool
	RuntimeVersion               bool
	BuildInfo                    bool
	WaitCommand                  bool
	DaprHTTPPort                 string
	DaprAPIGRPCPort              string
	ProfilePort                  string
	DaprInternalGRPCPort         string
	DaprPublicPort               string
	AppPort                      string
	DaprGracefulShutdownSeconds  int
	DaprBlockShutdownDuration    *time.Duration
	ActorsService                string
	RemindersService             string
<<<<<<< HEAD
	SchedulerHostAddr            string
=======
	SchedulerAddress             *string
>>>>>>> 3d86e613
	DaprAPIListenAddresses       string
	AppHealthProbeInterval       int
	AppHealthProbeTimeout        int
	AppHealthThreshold           int
	EnableAppHealthCheck         bool
	Mode                         string
	Config                       []string
	UnixDomainSocket             string
	ReadBufferSize               int // In bytes
	DisableBuiltinK8sSecretStore bool
	AppHealthCheckPath           string
	AppChannelAddress            string
	Logger                       logger.Options
	Metrics                      *metrics.Options

	schedulerAddressFlag string
}

func New(origArgs []string) (*Options, error) {
	opts := Options{
		EnableAPILogging:          new(bool),
		DaprBlockShutdownDuration: new(time.Duration),
		MaxRequestSize:            runtime.DefaultMaxRequestBodySize,
		ReadBufferSize:            runtime.DefaultReadBufferSize,
	}
	var (
		maxRequestSizeMB int
		maxBodySize      string
		readBufferSizeKB int
		readBufferSize   string
	)

	// We are using pflag to parse the CLI flags
	// pflag is a drop-in replacement for the standard library's "flag" package, however…
	// There's one key difference: with the stdlib's "flag" package, there are no short-hand options so options can be defined with a single slash (such as "daprd -mode").
	// With pflag, single slashes are reserved for shorthands.
	// So, we are doing this thing where we iterate through all args and double-up the slash if it's single
	// This works *as long as* we don't start using shorthand flags (which haven't been in use so far).
	args := make([]string, len(origArgs))
	for i, a := range origArgs {
		if len(a) > 2 && a[0] == '-' && a[1] != '-' {
			args[i] = "-" + a
		} else {
			args[i] = a
		}
	}

	// Create a flag set
	fs := pflag.NewFlagSet("daprd", pflag.ExitOnError)
	fs.SortFlags = true

	fs.StringVar(&opts.Mode, "mode", string(modes.StandaloneMode), "Runtime mode for Dapr")
	fs.StringVar(&opts.DaprHTTPPort, "dapr-http-port", strconv.Itoa(runtime.DefaultDaprHTTPPort), "HTTP port for Dapr API to listen on")
	fs.StringVar(&opts.DaprAPIListenAddresses, "dapr-listen-addresses", runtime.DefaultAPIListenAddress, "One or more addresses for the Dapr API to listen on, CSV limited")
	fs.StringVar(&opts.DaprPublicPort, "dapr-public-port", "", "Public port for Dapr Health and Metadata to listen on")
	fs.StringVar(&opts.DaprAPIGRPCPort, "dapr-grpc-port", strconv.Itoa(runtime.DefaultDaprAPIGRPCPort), "gRPC port for the Dapr API to listen on")
	fs.StringVar(&opts.DaprInternalGRPCPort, "dapr-internal-grpc-port", "", "gRPC port for the Dapr Internal API to listen on")
	fs.StringVar(&opts.AppPort, "app-port", "", "The port the application is listening on")
	fs.StringVar(&opts.ProfilePort, "profile-port", strconv.Itoa(runtime.DefaultProfilePort), "The port for the profile server")
	fs.StringVar(&opts.AppProtocol, "app-protocol", string(protocol.HTTPProtocol), "Protocol for the application: grpc, grpcs, http, https, h2c")
	fs.StringVar(&opts.ComponentsPath, "components-path", "", "Alias for --resources-path")
	fs.MarkDeprecated("components-path", "use --resources-path")
	fs.StringSliceVar(&opts.ResourcesPath, "resources-path", nil, "Path for resources directory. If not specified, no resources will be loaded. Can be passed multiple times")
	fs.StringSliceVar(&opts.Config, "config", nil, "Path to config file, or name of a configuration object. In standalone mode, can be passed multiple times")
	fs.StringVar(&opts.AppID, "app-id", "", "A unique ID for Dapr. Used for Service Discovery and state")
	fs.StringVar(&opts.ControlPlaneAddress, "control-plane-address", "", "Address for a Dapr control plane")
	fs.StringVar(&opts.SentryAddress, "sentry-address", "", "Address for the Sentry CA service")
	fs.StringVar(&opts.ControlPlaneTrustDomain, "control-plane-trust-domain", "localhost", "Trust domain of the Dapr control plane")
	fs.StringVar(&opts.ControlPlaneNamespace, "control-plane-namespace", "default", "Namespace of the Dapr control plane")
<<<<<<< HEAD
	fs.StringVar(&opts.SchedulerHostAddr, "scheduler-host-address", "", "Addresses for Dapr Scheduler servers")
=======
	fs.StringVar(&opts.schedulerAddressFlag, "scheduler-host-address", "", "Addresses for Dapr Scheduler servers")
>>>>>>> 3d86e613
	fs.StringVar(&opts.AllowedOrigins, "allowed-origins", cors.DefaultAllowedOrigins, "Allowed HTTP origins")
	fs.BoolVar(&opts.EnableProfiling, "enable-profiling", false, "Enable profiling")
	fs.BoolVar(&opts.RuntimeVersion, "version", false, "Prints the runtime version")
	fs.BoolVar(&opts.BuildInfo, "build-info", false, "Prints the build info")
	fs.BoolVar(&opts.WaitCommand, "wait", false, "wait for Dapr outbound ready")
	fs.IntVar(&opts.AppMaxConcurrency, "app-max-concurrency", -1, "Controls the concurrency level when forwarding requests to user code; set to -1 for no limits")
	fs.BoolVar(&opts.EnableMTLS, "enable-mtls", false, "Enables automatic mTLS for daprd-to-daprd communication channels")
	fs.BoolVar(&opts.AppSSL, "app-ssl", false, "Sets the URI scheme of the app to https and attempts a TLS connection")
	fs.MarkDeprecated("app-ssl", "use '--app-protocol https|grpcs'")
	fs.IntVar(&maxRequestSizeMB, "dapr-http-max-request-size", runtime.DefaultMaxRequestBodySize>>20, "Max size of request body in MB")
	fs.MarkDeprecated("dapr-http-max-request-size", "use '--max-body-size "+strconv.Itoa(runtime.DefaultMaxRequestBodySize>>20)+"Mi'")
	fs.StringVar(&maxBodySize, "max-body-size", strconv.Itoa(runtime.DefaultMaxRequestBodySize>>20)+"Mi", "Max size of request body for the Dapr HTTP and gRPC servers, as a resource quantity")
	fs.IntVar(&readBufferSizeKB, "dapr-http-read-buffer-size", runtime.DefaultReadBufferSize>>10, "Max size of read buffer, in KB (also used to handle request headers)")
	fs.MarkDeprecated("dapr-http-read-buffer-size", "use '--read-buffer-size "+strconv.Itoa(runtime.DefaultReadBufferSize>>10)+"Ki'")
	fs.StringVar(&readBufferSize, "read-buffer-size", strconv.Itoa(runtime.DefaultReadBufferSize>>10)+"Ki", "Max size of read buffer, as a resource quantity (also used to handle request headers)")
	fs.StringVar(&opts.UnixDomainSocket, "unix-domain-socket", "", "Path to a unix domain socket dir mount. If specified, Dapr API servers will use Unix Domain Sockets")
	fs.IntVar(&opts.DaprGracefulShutdownSeconds, "dapr-graceful-shutdown-seconds", int(runtime.DefaultGracefulShutdownDuration/time.Second), "Graceful shutdown time in seconds")
	fs.DurationVar(opts.DaprBlockShutdownDuration, "dapr-block-shutdown-duration", 0, "If enabled, will block graceful shutdown after terminate signal is received until either the given duration has elapsed or the app reports unhealthy. Disabled by default")
	fs.BoolVar(opts.EnableAPILogging, "enable-api-logging", false, "Enable API logging for API calls")
	fs.BoolVar(&opts.DisableBuiltinK8sSecretStore, "disable-builtin-k8s-secret-store", false, "Disable the built-in Kubernetes Secret Store")
	fs.BoolVar(&opts.EnableAppHealthCheck, "enable-app-health-check", false, "Enable health checks for the application using the protocol defined with app-protocol")
	fs.StringVar(&opts.AppHealthCheckPath, "app-health-check-path", runtime.DefaultAppHealthCheckPath, "Path used for health checks; HTTP only")
	fs.IntVar(&opts.AppHealthProbeInterval, "app-health-probe-interval", int(config.AppHealthConfigDefaultProbeInterval/time.Second), "Interval to probe for the health of the app in seconds")
	fs.IntVar(&opts.AppHealthProbeTimeout, "app-health-probe-timeout", int(config.AppHealthConfigDefaultProbeTimeout/time.Millisecond), "Timeout for app health probes in milliseconds")
	fs.IntVar(&opts.AppHealthThreshold, "app-health-threshold", int(config.AppHealthConfigDefaultThreshold), "Number of consecutive failures for the app to be considered unhealthy")
	fs.StringVar(&opts.AppChannelAddress, "app-channel-address", runtime.DefaultChannelAddress, "The network address the application listens on")

	// Add flags for actors, placement, and reminders
	// --placement-host-address is a legacy (but not deprecated) flag that is translated to the actors-service flag
	var placementServiceHostAddr string
	fs.StringVar(&placementServiceHostAddr, "placement-host-address", "", "Addresses for Dapr Actor Placement servers (overrides actors-service)")
	fs.StringVar(&opts.ActorsService, "actors-service", "", "Type and address of the actors service, in the format 'type:address'")
	fs.StringVar(&opts.RemindersService, "reminders-service", "", "Type and address of the reminders service, in the format 'type:address'")

	// Add flags for logger and metrics
	opts.Logger = logger.DefaultOptions()
	opts.Logger.AttachCmdFlags(fs.StringVar, fs.BoolVar)

	opts.Metrics = metrics.DefaultMetricOptions()
	opts.Metrics.AttachCmdFlags(fs.StringVar, fs.BoolVar)

	// Ignore errors; flagset is set for ExitOnError
	_ = fs.Parse(args)

	// flag.Parse() will always set a value to "enableAPILogging", and it will be false whether it's explicitly set to false or unset
	// For this flag, we need the third state (unset) so we need to do a bit more work here to check if it's unset, then mark "enableAPILogging" as nil
	if !*opts.EnableAPILogging && !fs.Changed("enable-api-logging") {
		opts.EnableAPILogging = nil
	}

	// If placement-host-address is set, that always takes priority over actors-service
	if placementServiceHostAddr != "" {
		opts.ActorsService = "placement:" + placementServiceHostAddr
	}

	// Max body size
	// max-body-size has priority over dapr-http-max-request-size
	if fs.Changed("max-body-size") {
		q, err := resource.ParseQuantity(maxBodySize)
		if err != nil {
			return nil, fmt.Errorf("invalid value for 'max-body-size' option: %w", err)
		}
		opts.MaxRequestSize, err = getQuantityBytes(q)
		if err != nil {
			return nil, fmt.Errorf("invalid value for 'max-body-size' option: %w", err)
		}
	} else if fs.Changed("dapr-http-max-request-size") {
		if maxRequestSizeMB > 0 {
			opts.MaxRequestSize = maxRequestSizeMB << 20
		} else {
			opts.MaxRequestSize = maxRequestSizeMB
		}
	}

	// Read buffer size
	// read-buffer-size has priority over dapr-http-read-buffer-size
	if fs.Changed("read-buffer-size") {
		q, err := resource.ParseQuantity(readBufferSize)
		if err != nil {
			return nil, fmt.Errorf("invalid value for 'read-buffer-size' option: %w", err)
		}
		opts.ReadBufferSize, err = getQuantityBytes(q)
		if err != nil {
			return nil, fmt.Errorf("invalid value for 'read-buffer-size' option: %w", err)
		}
	} else if fs.Changed("dapr-http-read-buffer-size") {
		if readBufferSizeKB > 0 {
			opts.ReadBufferSize = readBufferSizeKB << 10
		} else {
			opts.ReadBufferSize = readBufferSizeKB
		}
	}

	opts.TrustAnchors = []byte(os.Getenv(consts.TrustAnchorsEnvVar))

	if !fs.Changed("control-plane-namespace") {
		ns, ok := os.LookupEnv(consts.ControlPlaneNamespaceEnvVar)
		if ok {
			opts.ControlPlaneNamespace = ns
		}
	}

	if !fs.Changed("control-plane-trust-domain") {
		td, ok := os.LookupEnv(consts.ControlPlaneTrustDomainEnvVar)
		if ok {
			opts.ControlPlaneTrustDomain = td
		}
	}

	if !fs.Changed("dapr-block-shutdown-duration") {
		opts.DaprBlockShutdownDuration = nil
	}

	if fs.Changed("scheduler-host-address") {
		opts.SchedulerAddress = &opts.schedulerAddressFlag
	}

	return &opts, nil
}

// getQuantityBytes returns the number of bytes in the quantity.
func getQuantityBytes(q resource.Quantity) (int, error) {
	if q.IsZero() {
		return 0, nil
	}

	val, ok := q.AsInt64()
	if !ok || (buildinfo.PtrSize == 32 && val > math.MaxInt32) {
		return 0, fmt.Errorf("cannot get bytes from resource quantity value '%v'", q)
	}

	return int(val), nil
}<|MERGE_RESOLUTION|>--- conflicted
+++ resolved
@@ -64,11 +64,7 @@
 	DaprBlockShutdownDuration    *time.Duration
 	ActorsService                string
 	RemindersService             string
-<<<<<<< HEAD
-	SchedulerHostAddr            string
-=======
 	SchedulerAddress             *string
->>>>>>> 3d86e613
 	DaprAPIListenAddresses       string
 	AppHealthProbeInterval       int
 	AppHealthProbeTimeout        int
@@ -138,11 +134,7 @@
 	fs.StringVar(&opts.SentryAddress, "sentry-address", "", "Address for the Sentry CA service")
 	fs.StringVar(&opts.ControlPlaneTrustDomain, "control-plane-trust-domain", "localhost", "Trust domain of the Dapr control plane")
 	fs.StringVar(&opts.ControlPlaneNamespace, "control-plane-namespace", "default", "Namespace of the Dapr control plane")
-<<<<<<< HEAD
-	fs.StringVar(&opts.SchedulerHostAddr, "scheduler-host-address", "", "Addresses for Dapr Scheduler servers")
-=======
 	fs.StringVar(&opts.schedulerAddressFlag, "scheduler-host-address", "", "Addresses for Dapr Scheduler servers")
->>>>>>> 3d86e613
 	fs.StringVar(&opts.AllowedOrigins, "allowed-origins", cors.DefaultAllowedOrigins, "Allowed HTTP origins")
 	fs.BoolVar(&opts.EnableProfiling, "enable-profiling", false, "Enable profiling")
 	fs.BoolVar(&opts.RuntimeVersion, "version", false, "Prints the runtime version")
