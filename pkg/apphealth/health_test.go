/*
Copyright 2022 The Dapr Authors
Licensed under the Apache License, Version 2.0 (the "License");
you may not use this file except in compliance with the License.
You may obtain a copy of the License at
    http://www.apache.org/licenses/LICENSE-2.0
Unless required by applicable law or agreed to in writing, software
distributed under the License is distributed on an "AS IS" BASIS,
WITHOUT WARRANTIES OR CONDITIONS OF ANY KIND, either express or implied.
See the License for the specific language governing permissions and
limitations under the License.
*/

package apphealth

import (
	"context"
	"math"
	"sync"
	"sync/atomic"
	"testing"
	"time"

	"github.com/stretchr/testify/assert"
	"github.com/stretchr/testify/require"
	clocktesting "k8s.io/utils/clock/testing"

	"github.com/dapr/dapr/pkg/config"
)

func TestAppHealth_setResult(t *testing.T) {
	var threshold int32 = 3
	h := New(config.AppHealthConfig{
		Threshold: threshold,
	}, nil)

	// Set the initial state to healthy
<<<<<<< HEAD
	h.setResult(context.Background(), NewStatus(true, nil))
=======
	h.setResult(t.Context(), true)
>>>>>>> 25884a84

	statusChange := make(chan *Status, 1)
	unexpectedStatusChanges := atomic.Int32{}
	h.OnHealthChange(func(ctx context.Context, status *Status) {
		select {
		case statusChange <- status:
			// Do nothing
		default:
			// If the channel is full, it means we were not expecting a status change
			unexpectedStatusChanges.Add(1)
		}
	})

	simulateFailures := func(n int32) {
		statusChange <- NewStatus(false, nil) // Fill the channel
		for i := range n {
			if i == threshold-1 {
				<-statusChange // Allow the channel to be written into
			}
<<<<<<< HEAD
			h.setResult(context.Background(), NewStatus(false, nil))
=======
			h.setResult(t.Context(), false)
>>>>>>> 25884a84
			if i == threshold-1 {
				select {
				case v := <-statusChange:
					assert.False(t, v.IsHealthy)
				case <-time.After(100 * time.Millisecond):
					t.Error("did not get a status change before deadline")
				}
				statusChange <- NewStatus(false, nil) // Fill the channel again
			} else {
				time.Sleep(time.Millisecond)
			}
		}
	}

	// Trigger threshold+10 failures and detect the invocation after the threshold
	simulateFailures(threshold + 10)
	assert.Empty(t, unexpectedStatusChanges.Load())
	assert.Equal(t, threshold+10, h.failureCount.Load())

	// First success should bring the app back to healthy
	<-statusChange // Allow the channel to be written into
<<<<<<< HEAD
	h.setResult(context.Background(), NewStatus(true, nil))
=======
	h.setResult(t.Context(), true)
>>>>>>> 25884a84
	select {
	case v := <-statusChange:
		assert.True(t, v.IsHealthy)
	case <-time.After(100 * time.Millisecond):
		t.Error("did not get a status change before deadline")
	}
	assert.Equal(t, int32(0), h.failureCount.Load())

	// Multiple invocations in parallel
	// Only one failure should be sent
	wg := sync.WaitGroup{}
	for range 5 {
		wg.Add(1)
		go func() {
			for range threshold + 5 {
<<<<<<< HEAD
				h.setResult(context.Background(), NewStatus(false, nil))
=======
				h.setResult(t.Context(), false)
>>>>>>> 25884a84
			}
			wg.Done()
		}()
	}
	wg.Wait()

	select {
	case v := <-statusChange:
		assert.False(t, v.IsHealthy)
	case <-time.After(50 * time.Millisecond):
		t.Error("did not get a status change before deadline")
	}

	assert.Empty(t, unexpectedStatusChanges.Load())
	assert.Equal(t, (threshold+5)*5, h.failureCount.Load())

	// Test overflows
	h.failureCount.Store(int32(math.MaxInt32 - 2))
	statusChange <- NewStatus(false, nil) // Fill the channel again
	for range 5 {
<<<<<<< HEAD
		h.setResult(context.Background(), NewStatus(false, nil))
=======
		h.setResult(t.Context(), false)
>>>>>>> 25884a84
	}
	assert.Empty(t, unexpectedStatusChanges.Load())
	assert.Equal(t, threshold+3, h.failureCount.Load())
}

func TestAppHealth_ratelimitReports(t *testing.T) {
	clock := clocktesting.NewFakeClock(time.Now())
	h := New(config.AppHealthConfig{}, nil)
	h.clock = clock

	// First run should always succeed
	require.True(t, h.ratelimitReports())

	// Run again without waiting
	require.False(t, h.ratelimitReports())
	require.False(t, h.ratelimitReports())

	// Step and test
	clock.Step(reportMinInterval)
	require.True(t, h.ratelimitReports())
	require.False(t, h.ratelimitReports())

	// Run tests for 1 second, constantly
	// Should succeed only 10 times.
	clock.Step(reportMinInterval)
	firehose := func(start time.Time, step time.Duration) (passed int64) {
		for clock.Now().Sub(start) < time.Second*10 {
			if h.ratelimitReports() {
				passed++
			}
			clock.Step(step)
		}
		return passed
	}

	passed := firehose(clock.Now(), 10*time.Millisecond)
	assert.Equal(t, int64(10), passed)

	// Repeat, but run with 3 parallel goroutines
	wg := sync.WaitGroup{}
	totalPassed := atomic.Int64{}
	start := clock.Now()
	wg.Add(3)
	for range 3 {
		go func() {
			totalPassed.Add(firehose(start, 3*time.Millisecond))
			wg.Done()
		}()
	}
	wg.Wait()
	passed = totalPassed.Load()
	assert.GreaterOrEqual(t, passed, int64(8))
	assert.LessOrEqual(t, passed, int64(12))
}

func Test_StartProbes(t *testing.T) {
	t.Run("closing context should return", func(t *testing.T) {
		ctx, cancel := context.WithCancel(t.Context())
		t.Cleanup(cancel)

		done := make(chan struct{})

		h := New(config.AppHealthConfig{
			ProbeInterval: time.Second,
		}, func(context.Context) (*Status, error) {
			assert.Fail(t, "unexpected probe call")
			return NewStatus(false, nil), nil
		})
		clock := clocktesting.NewFakeClock(time.Now())
		h.clock = clock

		go func() {
			defer close(done)
			assert.NoError(t, h.StartProbes(ctx))
		}()

		// Wait for ticker to start,
		assert.Eventually(t, clock.HasWaiters, time.Second, time.Microsecond)
		cancel()

		select {
		case <-done:
		case <-time.After(time.Millisecond * 100):
			assert.Fail(t, "StartProbes didn't return in time")
		}
	})

	t.Run("calling StartProbes after it has already closed should error", func(t *testing.T) {
		ctx, cancel := context.WithCancel(t.Context())
		t.Cleanup(cancel)

		h := New(config.AppHealthConfig{
			ProbeInterval: time.Second,
		}, func(context.Context) (*Status, error) {
			assert.Fail(t, "unexpected probe call")
			return NewStatus(false, nil), nil
		})

		h.Close()

		done := make(chan struct{})
		go func() {
			defer close(done)
			assert.Error(t, h.StartProbes(ctx))
		}()

		select {
		case <-done:
		case <-time.After(time.Millisecond * 100):
			require.Fail(t, "StartProbes didn't return in time")
		}
	})

	t.Run("should return after closed", func(t *testing.T) {
		ctx, cancel := context.WithCancel(t.Context())
		t.Cleanup(cancel)

		h := New(config.AppHealthConfig{
			ProbeInterval: time.Second,
		}, func(context.Context) (*Status, error) {
			assert.Fail(t, "unexpected probe call")
			return NewStatus(false, nil), nil
		})
		clock := clocktesting.NewFakeClock(time.Now())
		h.clock = clock

		done := make(chan struct{})
		go func() {
			defer close(done)
			assert.NoError(t, h.StartProbes(ctx))
		}()

		// Wait for ticker to start,
		assert.Eventually(t, clock.HasWaiters, time.Second, time.Microsecond)

		h.Close()

		select {
		case <-done:
		case <-time.After(time.Millisecond * 100):
			require.Fail(t, "StartProbes didn't return in time")
		}
	})

	t.Run("should call app probe function after interval", func(t *testing.T) {
		ctx, cancel := context.WithCancel(t.Context())
		t.Cleanup(cancel)

		var probeCalls atomic.Int64
		var currentStatus atomic.Bool

		h := New(config.AppHealthConfig{
			ProbeInterval: time.Second,
			Threshold:     1,
		}, func(context.Context) (*Status, error) {
			defer probeCalls.Add(1)
			if probeCalls.Load() == 0 {
				return NewStatus(true, nil), nil
			}
			return NewStatus(false, nil), nil
		})
		clock := clocktesting.NewFakeClock(time.Now())
		h.clock = clock

		done := make(chan struct{})
		go func() {
			defer close(done)
			assert.NoError(t, h.StartProbes(ctx))
		}()

		h.OnHealthChange(func(ctx context.Context, status *Status) {
			currentStatus.Store(status.IsHealthy)
		})

		// Wait for ticker to start,
		assert.Eventually(t, clock.HasWaiters, time.Second, time.Microsecond)
		assert.Equal(t, int64(0), probeCalls.Load())

		clock.Step(time.Second)

		assert.Eventually(t, func() bool {
			return currentStatus.Load() == true
		}, time.Second, time.Microsecond)
		assert.Equal(t, int64(1), probeCalls.Load())

		clock.Step(time.Second)

		assert.Eventually(t, func() bool {
			return currentStatus.Load() == false
		}, time.Second, time.Microsecond)
		assert.Equal(t, int64(2), probeCalls.Load())
		h.Close()

		select {
		case <-done:
		case <-time.After(time.Millisecond * 100):
			require.Fail(t, "StartProbes didn't return in time")
		}
	})
}<|MERGE_RESOLUTION|>--- conflicted
+++ resolved
@@ -35,11 +35,7 @@
 	}, nil)
 
 	// Set the initial state to healthy
-<<<<<<< HEAD
-	h.setResult(context.Background(), NewStatus(true, nil))
-=======
-	h.setResult(t.Context(), true)
->>>>>>> 25884a84
+	h.setResult(t.Context(), NewStatus(true, nil))
 
 	statusChange := make(chan *Status, 1)
 	unexpectedStatusChanges := atomic.Int32{}
@@ -59,11 +55,8 @@
 			if i == threshold-1 {
 				<-statusChange // Allow the channel to be written into
 			}
-<<<<<<< HEAD
-			h.setResult(context.Background(), NewStatus(false, nil))
-=======
-			h.setResult(t.Context(), false)
->>>>>>> 25884a84
+			h.setResult(t.Context(), NewStatus(false, nil))
+
 			if i == threshold-1 {
 				select {
 				case v := <-statusChange:
@@ -85,11 +78,7 @@
 
 	// First success should bring the app back to healthy
 	<-statusChange // Allow the channel to be written into
-<<<<<<< HEAD
-	h.setResult(context.Background(), NewStatus(true, nil))
-=======
-	h.setResult(t.Context(), true)
->>>>>>> 25884a84
+	h.setResult(t.Context(), NewStatus(true, nil))
 	select {
 	case v := <-statusChange:
 		assert.True(t, v.IsHealthy)
@@ -105,11 +94,7 @@
 		wg.Add(1)
 		go func() {
 			for range threshold + 5 {
-<<<<<<< HEAD
-				h.setResult(context.Background(), NewStatus(false, nil))
-=======
-				h.setResult(t.Context(), false)
->>>>>>> 25884a84
+				h.setResult(t.Context(), NewStatus(false, nil))
 			}
 			wg.Done()
 		}()
@@ -130,11 +115,7 @@
 	h.failureCount.Store(int32(math.MaxInt32 - 2))
 	statusChange <- NewStatus(false, nil) // Fill the channel again
 	for range 5 {
-<<<<<<< HEAD
-		h.setResult(context.Background(), NewStatus(false, nil))
-=======
-		h.setResult(t.Context(), false)
->>>>>>> 25884a84
+		h.setResult(t.Context(), NewStatus(false, nil))
 	}
 	assert.Empty(t, unexpectedStatusChanges.Load())
 	assert.Equal(t, threshold+3, h.failureCount.Load())
