--- conflicted
+++ resolved
@@ -120,29 +120,12 @@
 		reminderInterval = *opts.ReminderInterval
 	}
 
-<<<<<<< HEAD
-		o := &orchestrator{
-			appID:              opts.AppID,
-			namespace:          opts.Namespace,
-			actorID:            actorID,
-			actorType:          opts.WorkflowActorType,
-			activityActorType:  opts.ActivityActorType,
-			scheduler:          opts.Scheduler,
-			reminderInterval:   reminderInterval,
-			resiliency:         opts.Resiliency,
-			table:              table,
-			reminders:          reminders,
-			router:             router,
-			actorState:         astate,
-			schedulerReminders: opts.SchedulerReminders,
-			ometaBroadcaster:   broadcaster.New[*backend.OrchestrationMetadata](),
-			closeCh:            make(chan struct{}),
-=======
 	return func(actorID string) targets.Interface {
 		o := orchestratorCache.Get().(*orchestrator)
 		if o == nil {
 			o = &orchestrator{
 				appID:              opts.AppID,
+				namespace:          opts.Namespace,
 				actorID:            actorID,
 				actorType:          opts.WorkflowActorType,
 				activityActorType:  opts.ActivityActorType,
@@ -165,7 +148,6 @@
 			o.ometaBroadcaster = broadcaster.New[*backend.OrchestrationMetadata]()
 			o.closeCh = make(chan struct{})
 			o.closed.Store(false)
->>>>>>> 018bd04f
 		}
 
 		if opts.EventSink != nil {
