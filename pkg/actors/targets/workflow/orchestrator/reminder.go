/*
Copyright 2025 The Dapr Authors
Licensed under the Apache License, Version 2.0 (the "License");
you may not use this file except in compliance with the License.
You may obtain a copy of the License at
    http://www.apache.org/licenses/LICENSE-2.0
Unless required by applicable law or agreed to in writing, software
distributed under the License is distributed on an "AS IS" BASIS,
WITHOUT WARRANTIES OR CONDITIONS OF ANY KIND, either express or implied.
See the License for the specific language governing permissions and
limitations under the License.
*/

package orchestrator

import (
	"context"
	"crypto/rand"
	"encoding/base64"
	"fmt"
	"io"
	"time"

	"google.golang.org/protobuf/proto"
	"google.golang.org/protobuf/types/known/anypb"

	actorapi "github.com/dapr/dapr/pkg/actors/api"
	"github.com/dapr/dapr/pkg/actors/targets/workflow/common"
)

<<<<<<< HEAD
func (o *orchestrator) createReminder(ctx context.Context, namePrefix string, data proto.Message, delay time.Duration, targetAppID string) (string, error) {
=======
func (o *orchestrator) createReminder(ctx context.Context, namePrefix string, data proto.Message, start *time.Time) (string, error) {
>>>>>>> 018bd04f
	b := make([]byte, 6)
	_, err := io.ReadFull(rand.Reader, b)
	if err != nil {
		return "", fmt.Errorf("failed to generate reminder ID: %w", err)
	}

	dueTime := "0s"
	if start != nil {
		dueTime = start.UTC().Format(time.RFC3339)
	}

	reminderName := namePrefix + "-" + base64.RawURLEncoding.EncodeToString(b)
<<<<<<< HEAD
=======
	log.Debugf("Workflow actor '%s||%s': creating '%s' reminder with DueTime = '%s'", o.activityActorType, o.actorID, reminderName, dueTime)
>>>>>>> 018bd04f

	var period string
	var oneshot bool
	if o.schedulerReminders {
		oneshot = true
	} else {
		period = o.reminderInterval.String()
	}

	var adata *anypb.Any
	if data != nil {
		adata, err = anypb.New(data)
		if err != nil {
			return "", err
		}
	}

	actorType, err := common.GetActorType(o.namespace, targetAppID, common.WfActor)
	if err != nil {
		return "", err
	}
	log.Debugf("Workflow actor '%s||%s': creating '%s' reminder with DueTime = '%s'", actorType, o.actorID, reminderName, delay)

	return reminderName, o.reminders.Create(ctx, &actorapi.CreateReminderRequest{
		ActorType: actorType,
		ActorID:   o.actorID,
		Data:      adata,
		DueTime:   dueTime,
		Name:      reminderName,
		Period:    period,
		IsOneShot: oneshot,
	})
}<|MERGE_RESOLUTION|>--- conflicted
+++ resolved
@@ -28,11 +28,7 @@
 	"github.com/dapr/dapr/pkg/actors/targets/workflow/common"
 )
 
-<<<<<<< HEAD
-func (o *orchestrator) createReminder(ctx context.Context, namePrefix string, data proto.Message, delay time.Duration, targetAppID string) (string, error) {
-=======
-func (o *orchestrator) createReminder(ctx context.Context, namePrefix string, data proto.Message, start *time.Time) (string, error) {
->>>>>>> 018bd04f
+func (o *orchestrator) createReminder(ctx context.Context, namePrefix string, data proto.Message, start *time.Time, targetAppID string) (string, error) {
 	b := make([]byte, 6)
 	_, err := io.ReadFull(rand.Reader, b)
 	if err != nil {
@@ -45,10 +41,6 @@
 	}
 
 	reminderName := namePrefix + "-" + base64.RawURLEncoding.EncodeToString(b)
-<<<<<<< HEAD
-=======
-	log.Debugf("Workflow actor '%s||%s': creating '%s' reminder with DueTime = '%s'", o.activityActorType, o.actorID, reminderName, dueTime)
->>>>>>> 018bd04f
 
 	var period string
 	var oneshot bool
@@ -70,7 +62,7 @@
 	if err != nil {
 		return "", err
 	}
-	log.Debugf("Workflow actor '%s||%s': creating '%s' reminder with DueTime = '%s'", actorType, o.actorID, reminderName, delay)
+	log.Debugf("Workflow actor '%s||%s': creating '%s' reminder with DueTime = '%s'", actorType, o.actorID, reminderName, dueTime)
 
 	return reminderName, o.reminders.Create(ctx, &actorapi.CreateReminderRequest{
 		ActorType: actorType,
