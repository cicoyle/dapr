/*
Copyright 2023 The Dapr Authors
Licensed under the Apache License, Version 2.0 (the "License");
you may not use this file except in compliance with the License.
You may obtain a copy of the License at
    http://www.apache.org/licenses/LICENSE-2.0
Unless required by applicable law or agreed to in writing, software
distributed under the License is distributed on an "AS IS" BASIS,
WITHOUT WARRANTIES OR CONDITIONS OF ANY KIND, either express or implied.
See the License for the specific language governing permissions and
limitations under the License.
*/

package http

import (
	"bytes"
	"context"
	"encoding/json"
	"errors"
	"fmt"
	"io"
	nethttp "net/http"
	"strconv"
	"strings"
	"time"

	"github.com/go-chi/chi/v5"
	"github.com/mitchellh/mapstructure"
	"go.opentelemetry.io/otel/trace"

	"github.com/dapr/components-contrib/bindings"
	"github.com/dapr/components-contrib/configuration"
	contribMetadata "github.com/dapr/components-contrib/metadata"
	"github.com/dapr/components-contrib/pubsub"
	"github.com/dapr/components-contrib/state"
	apierrors "github.com/dapr/dapr/pkg/api/errors"
	"github.com/dapr/dapr/pkg/api/http/endpoints"
	"github.com/dapr/dapr/pkg/api/universal"
	"github.com/dapr/dapr/pkg/channel/http"
	stateLoader "github.com/dapr/dapr/pkg/components/state"
	"github.com/dapr/dapr/pkg/config"
	diag "github.com/dapr/dapr/pkg/diagnostics"
	diagConsts "github.com/dapr/dapr/pkg/diagnostics/consts"
	diagUtils "github.com/dapr/dapr/pkg/diagnostics/utils"
	"github.com/dapr/dapr/pkg/encryption"
	"github.com/dapr/dapr/pkg/healthz"
	"github.com/dapr/dapr/pkg/messages"
	invokev1 "github.com/dapr/dapr/pkg/messaging/v1"
	"github.com/dapr/dapr/pkg/outbox"
	runtimev1pb "github.com/dapr/dapr/pkg/proto/runtime/v1"
	"github.com/dapr/dapr/pkg/resiliency"
	"github.com/dapr/dapr/pkg/runtime/channels"
	runtimePubsub "github.com/dapr/dapr/pkg/runtime/pubsub"
	"github.com/dapr/dapr/utils"
	kiterrors "github.com/dapr/kit/errors"
)

// API returns a list of HTTP endpoints for Dapr.
type API interface {
	APIEndpoints() []endpoints.Endpoint
	PublicEndpoints() []endpoints.Endpoint
}

type api struct {
	universal             *universal.Universal
	endpoints             []endpoints.Endpoint
	publicEndpoints       []endpoints.Endpoint
	directMessaging       invokev1.DirectMessaging
	channels              *channels.Channels
	pubsubAdapter         runtimePubsub.Adapter
	outbox                outbox.Outbox
	sendToOutputBindingFn func(ctx context.Context, name string, req *bindings.InvokeRequest) (*bindings.InvokeResponse, error)
	metricSpec            *config.MetricSpec
	tracingSpec           config.TracingSpec
	maxRequestBodySize    int64 // In bytes
	healthz               healthz.Healthz
	outboundHealthz       healthz.Healthz
}

const (
	apiVersionV1             = "v1.0"
	apiVersionV1alpha1       = "v1.0-alpha1"
	apiVersionV1beta1        = "v1.0-beta1"
	methodParam              = "method"
	wildcardParam            = "*"
	topicParam               = "topic"
	actorTypeParam           = "actorType"
	actorIDParam             = "actorId"
	storeNameParam           = "storeName"
	stateKeyParam            = "key"
	configurationKeyParam    = "key"
	configurationSubscribeID = "configurationSubscribeID"
	secretStoreNameParam     = "secretStoreName"
	secretNameParam          = "key"
	nameParam                = "name"
	workflowComponent        = "workflowComponent"
	workflowName             = "workflowName"
	instanceID               = "instanceID"
	eventName                = "eventName"
	consistencyParam         = "consistency"
	concurrencyParam         = "concurrency"
	pubsubnameparam          = "pubsubname"
	traceparentHeader        = "traceparent"
	tracestateHeader         = "tracestate"
	daprAppID                = "dapr-app-id"
	daprRuntimeVersionKey    = "daprRuntimeVersion"
)

// APIOpts contains the options for NewAPI.
type APIOpts struct {
	Universal             *universal.Universal
	Channels              *channels.Channels
	DirectMessaging       invokev1.DirectMessaging
	PubSubAdapter         runtimePubsub.Adapter
	Outbox                outbox.Outbox
	SendToOutputBindingFn func(ctx context.Context, name string, req *bindings.InvokeRequest) (*bindings.InvokeResponse, error)
	TracingSpec           config.TracingSpec
	MetricSpec            *config.MetricSpec
	MaxRequestBodySize    int64 // In bytes
	Healthz               healthz.Healthz
	OutboundHealthz       healthz.Healthz
}

// NewAPI returns a new API.
func NewAPI(opts APIOpts) API {
	api := &api{
		universal:             opts.Universal,
		channels:              opts.Channels,
		directMessaging:       opts.DirectMessaging,
		pubsubAdapter:         opts.PubSubAdapter,
		outbox:                opts.Outbox,
		sendToOutputBindingFn: opts.SendToOutputBindingFn,
		tracingSpec:           opts.TracingSpec,
		metricSpec:            opts.MetricSpec,
		maxRequestBodySize:    opts.MaxRequestBodySize,
		healthz:               opts.Healthz,
		outboundHealthz:       opts.OutboundHealthz,
	}

	metadataEndpoints := api.constructMetadataEndpoints()
	healthEndpoints := api.constructHealthzEndpoints()

	api.endpoints = append(api.endpoints, api.constructStateEndpoints()...)
	api.endpoints = append(api.endpoints, api.constructSecretsEndpoints()...)
	api.endpoints = append(api.endpoints, api.constructPubSubEndpoints()...)
	api.endpoints = append(api.endpoints, api.constructActorEndpoints()...)
	api.endpoints = append(api.endpoints, api.constructDirectMessagingEndpoints()...)
	api.endpoints = append(api.endpoints, metadataEndpoints...)
	api.endpoints = append(api.endpoints, api.constructShutdownEndpoints()...)
	api.endpoints = append(api.endpoints, api.constructBindingsEndpoints()...)
	api.endpoints = append(api.endpoints, api.constructConfigurationEndpoints()...)
	api.endpoints = append(api.endpoints, api.constructSubtleCryptoEndpoints()...)
	api.endpoints = append(api.endpoints, api.constructCryptoEndpoints()...)
	api.endpoints = append(api.endpoints, healthEndpoints...)
	api.endpoints = append(api.endpoints, api.constructDistributedLockEndpoints()...)
	api.endpoints = append(api.endpoints, api.constructWorkflowEndpoints()...)
	api.endpoints = append(api.endpoints, api.constructJobsEndpoints()...)
	api.endpoints = append(api.endpoints, api.constructConversationEndpoints()...)

	api.publicEndpoints = append(api.publicEndpoints, metadataEndpoints...)
	api.publicEndpoints = append(api.publicEndpoints, healthEndpoints...)

	return api
}

// APIEndpoints returns the list of registered endpoints.
func (a *api) APIEndpoints() []endpoints.Endpoint {
	return a.endpoints
}

// PublicEndpoints returns the list of registered endpoints.
func (a *api) PublicEndpoints() []endpoints.Endpoint {
	return a.publicEndpoints
}

var endpointGroupStateV1 = &endpoints.EndpointGroup{
	Name:                 endpoints.EndpointGroupState,
	Version:              endpoints.EndpointGroupVersion1,
	AppendSpanAttributes: appendStateSpanAttributes,
}

func appendStateSpanAttributes(r *nethttp.Request, m map[string]string) {
	m[diagConsts.DBSystemSpanAttributeKey] = diagConsts.StateBuildingBlockType
	m[diagConsts.DBConnectionStringSpanAttributeKey] = diagConsts.StateBuildingBlockType
	m[diagConsts.DBStatementSpanAttributeKey] = r.Method + " " + r.URL.Path
	m[diagConsts.DBNameSpanAttributeKey] = chi.URLParam(r, storeNameParam)
}

func (a *api) constructStateEndpoints() []endpoints.Endpoint {
	return []endpoints.Endpoint{
		{
			Methods: []string{nethttp.MethodGet},
			Route:   "state/{storeName}/{key}",
			Version: apiVersionV1,
			Group:   endpointGroupStateV1,
			Handler: a.onGetState,
			Settings: endpoints.EndpointSettings{
				Name: "GetState",
			},
		},
		{
			Methods: []string{nethttp.MethodPost, nethttp.MethodPut},
			Route:   "state/{storeName}",
			Version: apiVersionV1,
			Group:   endpointGroupStateV1,
			Handler: a.onPostState,
			Settings: endpoints.EndpointSettings{
				Name: "SaveState",
			},
		},
		{
			Methods: []string{nethttp.MethodDelete},
			Route:   "state/{storeName}/{key}",
			Version: apiVersionV1,
			Group:   endpointGroupStateV1,
			Handler: a.onDeleteState,
			Settings: endpoints.EndpointSettings{
				Name: "DeleteState",
			},
		},
		{
			Methods: []string{nethttp.MethodPost, nethttp.MethodPut},
			Route:   "state/{storeName}/bulk",
			Version: apiVersionV1,
			Group:   endpointGroupStateV1,
			Handler: a.onBulkGetState,
			Settings: endpoints.EndpointSettings{
				Name: "GetBulkState",
			},
		},
		{
			Methods: []string{nethttp.MethodPost, nethttp.MethodPut},
			Route:   "state/{storeName}/transaction",
			Version: apiVersionV1,
			Group:   endpointGroupStateV1,
			Handler: a.onPostStateTransaction,
			Settings: endpoints.EndpointSettings{
				Name: "ExecuteStateTransaction",
			},
		},
		{
			Methods: []string{nethttp.MethodPost, nethttp.MethodPut},
			Route:   "state/{storeName}/query",
			Version: apiVersionV1alpha1,
			Group: &endpoints.EndpointGroup{
				Name:                 endpoints.EndpointGroupState,
				Version:              endpoints.EndpointGroupVersion1alpha1,
				AppendSpanAttributes: appendStateSpanAttributes,
			},
			Handler: a.onQueryStateHandler(),
			Settings: endpoints.EndpointSettings{
				Name: "QueryStateAlpha1",
			},
		},
	}
}

func appendPubSubSpanAttributes(r *nethttp.Request, m map[string]string) {
	m[diagConsts.MessagingSystemSpanAttributeKey] = "pubsub"
	m[diagConsts.MessagingDestinationSpanAttributeKey] = chi.URLParam(r, "topic")
}

func (a *api) constructPubSubEndpoints() []endpoints.Endpoint {
	return []endpoints.Endpoint{
		{
			Methods: []string{nethttp.MethodPost, nethttp.MethodPut},
			Route:   "publish/{pubsubname}/*",
			Version: apiVersionV1,
			Group: &endpoints.EndpointGroup{
				Name:                 endpoints.EndpointGroupPubsub,
				Version:              endpoints.EndpointGroupVersion1,
				AppendSpanAttributes: appendPubSubSpanAttributes,
			},
			Handler: a.onPublish,
			Settings: endpoints.EndpointSettings{
				Name: "PublishEvent",
			},
		},
		{
			Methods: []string{nethttp.MethodPost, nethttp.MethodPut},
			Route:   "publish/bulk/{pubsubname}/*",
			Version: apiVersionV1alpha1,
			Group: &endpoints.EndpointGroup{
				Name:                 endpoints.EndpointGroupPubsub,
				Version:              endpoints.EndpointGroupVersion1alpha1,
				AppendSpanAttributes: appendPubSubSpanAttributes,
			},
			Handler: a.onBulkPublish,
			Settings: endpoints.EndpointSettings{
				Name: "BulkPublishEvent",
			},
		},
	}
}

func appendBindingsSpanAttributes(r *nethttp.Request, m map[string]string) {
	m[diagConsts.DBSystemSpanAttributeKey] = diagConsts.BindingBuildingBlockType
	m[diagConsts.DBConnectionStringSpanAttributeKey] = diagConsts.BindingBuildingBlockType
	m[diagConsts.DBStatementSpanAttributeKey] = r.Method + " " + r.URL.Path
	m[diagConsts.DBNameSpanAttributeKey] = chi.URLParam(r, nameParam)
}

func (a *api) constructBindingsEndpoints() []endpoints.Endpoint {
	return []endpoints.Endpoint{
		{
			Methods: []string{nethttp.MethodPost, nethttp.MethodPut},
			Route:   "bindings/{name}",
			Version: apiVersionV1,
			Group: &endpoints.EndpointGroup{
				Name:                 endpoints.EndpointGroupBindings,
				Version:              endpoints.EndpointGroupVersion1,
				AppendSpanAttributes: appendBindingsSpanAttributes,
			},
			Handler: a.onOutputBindingMessage,
			Settings: endpoints.EndpointSettings{
				Name: "InvokeBinding",
			},
		},
	}
}

var endpointGroupConfigurationV1Alpha1 = &endpoints.EndpointGroup{
	Name:                 endpoints.EndpointGroupConfiguration,
	Version:              endpoints.EndpointGroupVersion1alpha1,
	AppendSpanAttributes: nil, // TODO
}

var endpointGroupConfigurationV1 = &endpoints.EndpointGroup{
	Name:                 endpoints.EndpointGroupConfiguration,
	Version:              endpoints.EndpointGroupVersion1,
	AppendSpanAttributes: nil, // TODO
}

func (a *api) constructConfigurationEndpoints() []endpoints.Endpoint {
	return []endpoints.Endpoint{
		{
			Methods: []string{nethttp.MethodGet},
			Route:   "configuration/{storeName}",
			Version: apiVersionV1alpha1,
			Group:   endpointGroupConfigurationV1Alpha1,
			Handler: a.onGetConfiguration,
			Settings: endpoints.EndpointSettings{
				Name: "GetConfiguration",
			},
		},
		{
			Methods: []string{nethttp.MethodGet},
			Route:   "configuration/{storeName}",
			Version: apiVersionV1,
			Group:   endpointGroupConfigurationV1,
			Handler: a.onGetConfiguration,
			Settings: endpoints.EndpointSettings{
				Name: "GetConfiguration",
			},
		},
		{
			Methods: []string{nethttp.MethodGet},
			Route:   "configuration/{storeName}/subscribe",
			Version: apiVersionV1alpha1,
			Group:   endpointGroupConfigurationV1Alpha1,
			Handler: a.onSubscribeConfiguration,
			Settings: endpoints.EndpointSettings{
				Name: "SubscribeConfiguration",
			},
		},
		{
			Methods: []string{nethttp.MethodGet},
			Route:   "configuration/{storeName}/subscribe",
			Version: apiVersionV1,
			Group:   endpointGroupConfigurationV1,
			Handler: a.onSubscribeConfiguration,
			Settings: endpoints.EndpointSettings{
				Name: "SubscribeConfiguration",
			},
		},
		{
			Methods: []string{nethttp.MethodGet},
			Route:   "configuration/{storeName}/{configurationSubscribeID}/unsubscribe",
			Version: apiVersionV1alpha1,
			Group:   endpointGroupConfigurationV1Alpha1,
			Handler: a.onUnsubscribeConfiguration,
			Settings: endpoints.EndpointSettings{
				Name: "UnsubscribeConfiguration",
			},
		},
		{
			Methods: []string{nethttp.MethodGet},
			Route:   "configuration/{storeName}/{configurationSubscribeID}/unsubscribe",
			Version: apiVersionV1,
			Group:   endpointGroupConfigurationV1,
			Handler: a.onUnsubscribeConfiguration,
			Settings: endpoints.EndpointSettings{
				Name: "UnsubscribeConfiguration",
			},
		},
	}
}

func (a *api) onOutputBindingMessage(w nethttp.ResponseWriter, r *nethttp.Request) {
	name := chi.URLParam(r, nameParam)

	var req OutputBindingRequest
	err := json.NewDecoder(r.Body).Decode(&req)
	if err != nil {
		msg := messages.ErrMalformedRequest.WithFormat(err)
		respondWithError(w, msg)
		log.Debug(msg)
		return
	}

	b, err := json.Marshal(req.Data)
	if err != nil {
		msg := NewErrorResponse("ERR_MALFORMED_REQUEST_DATA", fmt.Sprintf(messages.ErrMalformedRequestData, err))
		respondWithData(w, nethttp.StatusInternalServerError, msg.JSONErrorValue())
		log.Debug(msg)
		return
	}

	// pass the trace context to output binding in metadata
	if span := diagUtils.SpanFromContext(r.Context()); span != nil {
		sc := span.SpanContext()
		if req.Metadata == nil {
			req.Metadata = map[string]string{}
		}
		// if sc is not empty context, set traceparent Header.
		if !sc.Equal(trace.SpanContext{}) {
			req.Metadata[traceparentHeader] = diag.SpanContextToW3CString(sc)
		}
		if sc.TraceState().Len() > 0 {
			req.Metadata[tracestateHeader] = diag.TraceStateToW3CString(sc)
		}
	}

	start := time.Now()
	resp, err := a.sendToOutputBindingFn(r.Context(), name, &bindings.InvokeRequest{
		Metadata:  req.Metadata,
		Data:      b,
		Operation: bindings.OperationKind(req.Operation),
	})
	elapsed := diag.ElapsedSince(start)

	diag.DefaultComponentMonitoring.OutputBindingEvent(context.Background(), name, req.Operation, err == nil, elapsed)

	if resp != nil {
		// Set the metadata in the response even in case of error.
		// HTTP binding, for example, returns metadata even for error.
		for k, v := range resp.Metadata {
			w.Header().Add(metadataPrefix+k, v)
		}
	}

	if err != nil {
		msg := NewErrorResponse("ERR_INVOKE_OUTPUT_BINDING", fmt.Sprintf(messages.ErrInvokeOutputBinding, name, err))
		respondWithData(w, nethttp.StatusInternalServerError, msg.JSONErrorValue())
		log.Debug(msg)
		return
	}

	if resp == nil {
		respondWithEmpty(w)
	} else {
		respondWithData(w, nethttp.StatusOK, resp.Data)
	}
}

func (a *api) onBulkGetState(w nethttp.ResponseWriter, r *nethttp.Request) {
	store, storeName, err := a.getStateStoreWithRequestValidation(w, r)
	if err != nil {
		log.Debug(err)
		return
	}

	var req BulkGetRequest
	err = json.NewDecoder(r.Body).Decode(&req)
	if err != nil {
		msg := messages.ErrMalformedRequest.WithFormat(err)
		respondWithError(w, msg)
		log.Debug(msg)
		return
	}

	// merge metadata from URL query parameters
	metadata := getMetadataFromRequest(r)
	if req.Metadata == nil {
		req.Metadata = metadata
	} else {
		for k, v := range metadata {
			req.Metadata[k] = v
		}
	}

	bulkResp := make([]BulkGetResponse, len(req.Keys))
	if len(req.Keys) == 0 {
		w.Header().Set("Content-Type", "application/json")
		json.NewEncoder(w).Encode(bulkResp)
		return
	}

	var key string
	reqs := make([]state.GetRequest, len(req.Keys))
	for i, k := range req.Keys {
		key, err = stateLoader.GetModifiedStateKey(k, storeName, a.universal.AppID())
		if err != nil {
			status := apierrors.StateStore(storeName).InvalidKeyName(k, err.Error())
			respondWithError(w, status)
			log.Debug(status)
			return
		}
		r := state.GetRequest{
			Key:      key,
			Metadata: req.Metadata,
		}
		reqs[i] = r
	}

	start := time.Now()
	policyRunner := resiliency.NewRunner[[]state.BulkGetResponse](r.Context(),
		a.universal.Resiliency().ComponentOutboundPolicy(storeName, resiliency.Statestore),
	)
	responses, err := policyRunner(func(ctx context.Context) ([]state.BulkGetResponse, error) {
		return store.BulkGet(ctx, reqs, state.BulkGetOpts{
			Parallelism: req.Parallelism,
		})
	})

	elapsed := diag.ElapsedSince(start)
	diag.DefaultComponentMonitoring.StateInvoked(context.Background(), storeName, diag.BulkGet, err == nil, elapsed)

	if err != nil {
		code := nethttp.StatusInternalServerError
		kerr, ok := kiterrors.FromError(err)
		if ok {
			code = kerr.HTTPStatusCode()
		}

		msg := NewErrorResponse("ERR_STATE_BULK_GET", err.Error())
<<<<<<< HEAD
		fasthttpRespond(reqCtx, fasthttpResponseWithError(code, msg))
=======
		respondWithData(w, nethttp.StatusInternalServerError, msg.JSONErrorValue())
>>>>>>> 4bb0d4b7
		log.Debug(msg)
		return
	}

	for i := 0; i < len(responses) && i < len(req.Keys); i++ {
		bulkResp[i].Key = stateLoader.GetOriginalStateKey(responses[i].Key)
		if responses[i].Error != "" {
			log.Debugf("bulk get: error getting key %s: %s", bulkResp[i].Key, responses[i].Error)
			bulkResp[i].Error = responses[i].Error
		} else {
			bulkResp[i].Data = json.RawMessage(responses[i].Data)
			bulkResp[i].ETag = responses[i].ETag
			bulkResp[i].Metadata = responses[i].Metadata
		}
	}

	if encryption.EncryptedStateStore(storeName) {
		for i := range bulkResp {
			if bulkResp[i].Error != "" || len(bulkResp[i].Data) == 0 {
				bulkResp[i].Data = nil
				continue
			}

			val, err := encryption.TryDecryptValue(storeName, bulkResp[i].Data)
			if err != nil {
				log.Debugf("Bulk get error: %v", err)
				bulkResp[i].Data = nil
				bulkResp[i].Error = err.Error()
				continue
			}

			bulkResp[i].Data = val
		}
	}

	w.Header().Set("Content-Type", "application/json")
	json.NewEncoder(w).Encode(bulkResp)
}

func (a *api) getStateStoreWithRequestValidation(w nethttp.ResponseWriter, r *nethttp.Request) (state.Store, string, error) {
	storeName := chi.URLParam(r, storeNameParam)

	if a.universal.CompStore().StateStoresLen() == 0 {
		err := apierrors.StateStore(storeName).NotConfigured(a.universal.AppID())
		log.Debug(err)
		respondWithError(w, err)
		return nil, "", err
	}

	stateStore, ok := a.universal.CompStore().GetStateStore(storeName)
	if !ok {
		err := apierrors.StateStore(storeName).NotFound(a.universal.AppID())
		log.Debug(err)
		respondWithError(w, err)
		return nil, "", err
	}
	return stateStore, storeName, nil
}

func (a *api) onGetState(w nethttp.ResponseWriter, r *nethttp.Request) {
	store, storeName, err := a.getStateStoreWithRequestValidation(w, r)
	if err != nil {
		log.Debug(err)
		return
	}

	metadata := getMetadataFromRequest(r)

	key := chi.URLParam(r, stateKeyParam)
	consistency := r.URL.Query().Get(consistencyParam)
	k, err := stateLoader.GetModifiedStateKey(key, storeName, a.universal.AppID())
	if err != nil {
		status := apierrors.StateStore(storeName).InvalidKeyName(key, err.Error())
		respondWithError(w, status)
		log.Debug(status)

		return
	}
	req := &state.GetRequest{
		Key: k,
		Options: state.GetStateOption{
			Consistency: consistency,
		},
		Metadata: metadata,
	}

	start := time.Now()
	policyRunner := resiliency.NewRunner[*state.GetResponse](r.Context(),
		a.universal.Resiliency().ComponentOutboundPolicy(storeName, resiliency.Statestore),
	)
	resp, err := policyRunner(func(ctx context.Context) (*state.GetResponse, error) {
		return store.Get(ctx, req)
	})
	elapsed := diag.ElapsedSince(start)

	diag.DefaultComponentMonitoring.StateInvoked(context.Background(), storeName, diag.Get, err == nil, elapsed)

	if err != nil {
		code := nethttp.StatusInternalServerError
		kerr, ok := kiterrors.FromError(err)
		if ok {
			code = kerr.HTTPStatusCode()
		}

		msg := NewErrorResponse("ERR_STATE_GET", fmt.Sprintf(messages.ErrStateGet, key, storeName, err.Error()))
<<<<<<< HEAD
		fasthttpRespond(reqCtx, fasthttpResponseWithError(code, msg))
=======
		respondWithData(w, nethttp.StatusInternalServerError, msg.JSONErrorValue())
>>>>>>> 4bb0d4b7
		log.Debug(msg)
		return
	}

	if resp == nil || resp.Data == nil {
		respondWithEmpty(w)
		return
	}

	if encryption.EncryptedStateStore(storeName) {
		val, err := encryption.TryDecryptValue(storeName, resp.Data)
		if err != nil {
			msg := NewErrorResponse("ERR_STATE_GET", fmt.Sprintf(messages.ErrStateGet, key, storeName, err.Error()))
			respondWithData(w, nethttp.StatusInternalServerError, msg.JSONErrorValue())
			log.Debug(msg)
			return
		}

		resp.Data = val
	}

	if resp.ETag != nil {
		w.Header().Add(etagHeader, *resp.ETag)
	}

	setResponseMetadataHeaders(w, resp.Metadata)

	respondWithData(w, nethttp.StatusOK, resp.Data)
}

func (a *api) getConfigurationStoreWithRequestValidation(w nethttp.ResponseWriter, r *nethttp.Request) (configuration.Store, string, error) {
	if a.universal.CompStore().ConfigurationsLen() == 0 {
		msg := NewErrorResponse("ERR_CONFIGURATION_STORE_NOT_CONFIGURED", messages.ErrConfigurationStoresNotConfigured)
		respondWithData(w, nethttp.StatusInternalServerError, msg.JSONErrorValue())
		log.Debug(msg)
		return nil, "", errors.New(msg.Message)
	}

	storeName := chi.URLParam(r, storeNameParam)

	conf, ok := a.universal.CompStore().GetConfiguration(storeName)
	if !ok {
		msg := NewErrorResponse("ERR_CONFIGURATION_STORE_NOT_FOUND", fmt.Sprintf(messages.ErrConfigurationStoreNotFound, storeName))
		respondWithData(w, nethttp.StatusBadRequest, msg.JSONErrorValue())
		log.Debug(msg)
		return nil, "", errors.New(msg.Message)
	}
	return conf, storeName, nil
}

type subscribeConfigurationResponse struct {
	ID string `json:"id"`
}

type UnsubscribeConfigurationResponse struct {
	Ok      bool   `json:"ok,omitempty"      protobuf:"varint,1,opt,name=ok,proto3"`
	Message string `json:"message,omitempty" protobuf:"bytes,2,opt,name=message,proto3"`
}

type configurationEventHandler struct {
	api       *api
	storeName string
	channels  *channels.Channels
	res       resiliency.Provider
}

func (h *configurationEventHandler) updateEventHandler(ctx context.Context, e *configuration.UpdateEvent) error {
	appChannel := h.channels.AppChannel()
	if appChannel == nil {
		err := fmt.Errorf("app channel is nil. unable to send configuration update from %s", h.storeName)
		log.Error(err)
		return err
	}
	for key := range e.Items {
		policyDef := h.res.ComponentInboundPolicy(h.storeName, resiliency.Configuration)

		eventBody := &bytes.Buffer{}
		_ = json.NewEncoder(eventBody).Encode(e)

		req := invokev1.NewInvokeMethodRequest("/configuration/"+h.storeName+"/"+key).
			WithHTTPExtension(nethttp.MethodPost, "").
			WithRawData(eventBody).
			WithContentType(invokev1.JSONContentType)
		if policyDef != nil {
			req.WithReplay(policyDef.HasRetries())
		}
		defer req.Close()

		policyRunner := resiliency.NewRunner[struct{}](ctx, policyDef)
		_, err := policyRunner(func(ctx context.Context) (struct{}, error) {
			rResp, rErr := appChannel.InvokeMethod(ctx, req, "")
			if rErr != nil {
				return struct{}{}, rErr
			}
			if rResp != nil {
				defer rResp.Close()
			}

			if rResp != nil && rResp.Status().GetCode() != nethttp.StatusOK {
				return struct{}{}, fmt.Errorf("error sending configuration item to application, status %d", rResp.Status().GetCode())
			}
			return struct{}{}, nil
		})
		if err != nil {
			log.Errorf("error sending configuration item to the app: %v", err)
		}
	}
	return nil
}

func (a *api) onSubscribeConfiguration(w nethttp.ResponseWriter, r *nethttp.Request) {
	store, storeName, err := a.getConfigurationStoreWithRequestValidation(w, r)
	if err != nil {
		log.Debug(err)
		return
	}
	if a.channels.AppChannel() == nil {
		msg := NewErrorResponse("ERR_APP_CHANNEL_NIL", "app channel is not initialized. cannot subscribe to configuration updates")
		respondWithJSON(w, nethttp.StatusInternalServerError, msg)
		log.Debug(msg)
		return
	}
	metadata := getMetadataFromRequest(r)
	subscribeKeys := make([]string, 0)

	keys := make([]string, 0)
	for _, queryKey := range r.URL.Query()[configurationKeyParam] {
		keys = append(keys, queryKey)
	}

	if len(keys) > 0 {
		subscribeKeys = append(subscribeKeys, keys...)
	}

	req := &configuration.SubscribeRequest{
		Keys:     subscribeKeys,
		Metadata: metadata,
	}

	// create handler
	handler := &configurationEventHandler{
		api:       a,
		storeName: storeName,
		channels:  a.channels,
		res:       a.universal.Resiliency(),
	}

	start := time.Now()
	// TODO: @joshvanl: This TODO context should be based on the server context, and
	// closed on Dapr shutdown.
	policyRunner := resiliency.NewRunner[string](context.TODO(),
		a.universal.Resiliency().ComponentOutboundPolicy(storeName, resiliency.Configuration),
	)
	subscribeID, err := policyRunner(func(ctx context.Context) (string, error) {
		return store.Subscribe(ctx, req, handler.updateEventHandler)
	})
	elapsed := diag.ElapsedSince(start)

	diag.DefaultComponentMonitoring.ConfigurationInvoked(context.Background(), storeName, diag.ConfigurationSubscribe, err == nil, elapsed)

	if err != nil {
		msg := NewErrorResponse("ERR_CONFIGURATION_SUBSCRIBE", fmt.Sprintf(messages.ErrConfigurationSubscribe, keys, storeName, err.Error()))
		respondWithData(w, nethttp.StatusInternalServerError, msg.JSONErrorValue())
		log.Debug(msg)
		return
	}

	w.Header().Set("Content-Type", "application/json")
	json.NewEncoder(w).Encode(&subscribeConfigurationResponse{
		ID: subscribeID,
	})
}

func (a *api) onUnsubscribeConfiguration(w nethttp.ResponseWriter, r *nethttp.Request) {
	store, storeName, err := a.getConfigurationStoreWithRequestValidation(w, r)
	if err != nil {
		log.Debug(err)
		return
	}
	subscribeID := chi.URLParam(r, configurationSubscribeID)

	req := configuration.UnsubscribeRequest{
		ID: subscribeID,
	}
	start := time.Now()
	policyRunner := resiliency.NewRunner[any](r.Context(),
		a.universal.Resiliency().ComponentOutboundPolicy(storeName, resiliency.Configuration),
	)
	_, err = policyRunner(func(ctx context.Context) (any, error) {
		return nil, store.Unsubscribe(ctx, &req)
	})
	elapsed := diag.ElapsedSince(start)
	diag.DefaultComponentMonitoring.ConfigurationInvoked(context.Background(), storeName, diag.ConfigurationUnsubscribe, err == nil, elapsed)

	if err != nil {
		msg := NewErrorResponse("ERR_CONFIGURATION_UNSUBSCRIBE", fmt.Sprintf(messages.ErrConfigurationUnsubscribe, subscribeID, err.Error()))
		w.Header().Set("Content-Type", "application/json")
		w.WriteHeader(nethttp.StatusInternalServerError)
		json.NewEncoder(w).Encode(&UnsubscribeConfigurationResponse{
			Ok:      false,
			Message: msg.Message,
		})
		log.Debug(msg)
		return
	}

	w.Header().Set("Content-Type", "application/json")
	json.NewEncoder(w).Encode(&UnsubscribeConfigurationResponse{
		Ok: true,
	})
}

func (a *api) onGetConfiguration(w nethttp.ResponseWriter, r *nethttp.Request) {
	store, storeName, err := a.getConfigurationStoreWithRequestValidation(w, r)
	if err != nil {
		log.Debug(err)
		return
	}

	metadata := getMetadataFromRequest(r)

	keys := make([]string, 0)
	for _, key := range r.URL.Query()[configurationKeyParam] {
		keys = append(keys, key)
	}
	req := &configuration.GetRequest{
		Keys:     keys,
		Metadata: metadata,
	}

	start := time.Now()
	policyRunner := resiliency.NewRunner[*configuration.GetResponse](r.Context(),
		a.universal.Resiliency().ComponentOutboundPolicy(storeName, resiliency.Configuration),
	)
	getResponse, err := policyRunner(func(ctx context.Context) (*configuration.GetResponse, error) {
		return store.Get(ctx, req)
	})
	elapsed := diag.ElapsedSince(start)

	diag.DefaultComponentMonitoring.ConfigurationInvoked(context.Background(), storeName, diag.Get, err == nil, elapsed)

	if err != nil {
		msg := NewErrorResponse("ERR_CONFIGURATION_GET", fmt.Sprintf(messages.ErrConfigurationGet, keys, storeName, err.Error()))
		respondWithData(w, nethttp.StatusInternalServerError, msg.JSONErrorValue())
		log.Debug(msg)
		return
	}

	if getResponse == nil || getResponse.Items == nil || len(getResponse.Items) == 0 {
		respondWithEmpty(w)
		return
	}

	w.Header().Set("Content-Type", "application/json")
	json.NewEncoder(w).Encode(getResponse.Items)
}

func extractEtag(r *nethttp.Request) (hasEtag bool, etag string) {
	_, ok := r.Header["If-Match"]
	return ok, r.Header.Get("If-Match")
}

func (a *api) onDeleteState(w nethttp.ResponseWriter, r *nethttp.Request) {
	store, storeName, err := a.getStateStoreWithRequestValidation(w, r)
	if err != nil {
		log.Debug(err)
		return
	}

	key := chi.URLParam(r, stateKeyParam)

	concurrency := r.URL.Query().Get(concurrencyParam)
	consistency := r.URL.Query().Get(consistencyParam)

	metadata := getMetadataFromRequest(r)
	k, err := stateLoader.GetModifiedStateKey(key, storeName, a.universal.AppID())
	if err != nil {
		status := apierrors.StateStore(storeName).InvalidKeyName(key, err.Error())
		respondWithError(w, status)
		log.Debug(status)
		return
	}
	req := state.DeleteRequest{
		Key: k,
		Options: state.DeleteStateOption{
			Concurrency: concurrency,
			Consistency: consistency,
		},
		Metadata: metadata,
	}

	exists, etag := extractEtag(r)
	if exists {
		req.ETag = &etag
	}

	start := time.Now()
	policyRunner := resiliency.NewRunner[any](r.Context(),
		a.universal.Resiliency().ComponentOutboundPolicy(storeName, resiliency.Statestore),
	)
	_, err = policyRunner(func(ctx context.Context) (any, error) {
		return nil, store.Delete(ctx, &req)
	})
	elapsed := diag.ElapsedSince(start)

	diag.DefaultComponentMonitoring.StateInvoked(r.Context(), storeName, diag.Delete, err == nil, elapsed)

	if err != nil {
		statusCode, errMsg, resp := a.stateErrorResponse(err, "ERR_STATE_DELETE")
		resp.Message = fmt.Sprintf(messages.ErrStateDelete, key, errMsg)
		respondWithData(w, statusCode, resp.JSONErrorValue())
		log.Debug(resp.Message)
		return
	}
	respondWithEmpty(w)
}

func (a *api) onPostState(w nethttp.ResponseWriter, r *nethttp.Request) {
	store, storeName, err := a.getStateStoreWithRequestValidation(w, r)
	if err != nil {
		log.Debug(err)
		return
	}

	if err != nil {
		msg := NewErrorResponse("ERR_MALFORMED_REQUEST", err.Error())
		respondWithData(w, nethttp.StatusBadRequest, msg.JSONErrorValue())
		log.Debug(msg)
		return
	}
	reqs := []state.SetRequest{}
	err = json.NewDecoder(r.Body).Decode(&reqs)
	if err != nil {
		msg := NewErrorResponse("ERR_MALFORMED_REQUEST", err.Error())
		respondWithData(w, nethttp.StatusBadRequest, msg.JSONErrorValue())
		log.Debug(msg)
		return
	}
	if len(reqs) == 0 {
		respondWithEmpty(w)
		return
	}

	metadata := getMetadataFromRequest(r)

	for i, r := range reqs {
		if len(reqs[i].Key) == 0 {
			msg := NewErrorResponse("ERR_MALFORMED_REQUEST", `"key" is a required field`)
			respondWithData(w, nethttp.StatusBadRequest, msg.JSONErrorValue())
			log.Debug(msg)
			return
		}

		// merge metadata from URL query parameters
		if reqs[i].Metadata == nil {
			reqs[i].Metadata = metadata
		} else {
			for k, v := range metadata {
				reqs[i].Metadata[k] = v
			}
		}

		reqs[i].Key, err = stateLoader.GetModifiedStateKey(r.Key, storeName, a.universal.AppID())
		if err != nil {
			status := apierrors.StateStore(storeName).InvalidKeyName(r.Key, err.Error())
			respondWithError(w, status)
			log.Debug(status)
			return
		}

		if encryption.EncryptedStateStore(storeName) {
			data := []byte(fmt.Sprintf("%v", r.Value))
			val, encErr := encryption.TryEncryptValue(storeName, data)
			if encErr != nil {
				statusCode, errMsg, resp := a.stateErrorResponse(encErr, "ERR_STATE_SAVE")
				resp.Message = fmt.Sprintf(messages.ErrStateSave, storeName, errMsg)

				respondWithData(w, statusCode, resp.JSONErrorValue())
				log.Debug(resp.Message)
				return
			}

			reqs[i].Value = val
		}
	}

	start := time.Now()
	err = stateLoader.PerformBulkStoreOperation(r.Context(), reqs,
		a.universal.Resiliency().ComponentOutboundPolicy(storeName, resiliency.Statestore),
		state.BulkStoreOpts{},
		store.Set,
		store.BulkSet,
	)
	elapsed := diag.ElapsedSince(start)

	diag.DefaultComponentMonitoring.StateInvoked(r.Context(), storeName, diag.Set, err == nil, elapsed)

	if err != nil {
		statusCode, errMsg, resp := a.stateErrorResponse(err, "ERR_STATE_SAVE")
		resp.Message = fmt.Sprintf(messages.ErrStateSave, storeName, errMsg)

		respondWithData(w, statusCode, resp.JSONErrorValue())
		log.Debug(resp.Message)
		return
	}

	respondWithEmpty(w)
}

// stateErrorResponse takes a state store error and returns a corresponding status code, error message and modified user error.
func (a *api) stateErrorResponse(err error, errorCode string) (int, string, ErrorResponse) {
	etag, code, message := a.etagError(err)

	r := ErrorResponse{
		ErrorCode: errorCode,
	}
	if etag {
		return code, message, r
	}
	message = err.Error()

	standardizedErr, ok := kiterrors.FromError(err)
	if ok {
		return standardizedErr.HTTPStatusCode(), standardizedErr.Error(), r
	}

	return nethttp.StatusInternalServerError, message, r
}

// etagError checks if the error from the state store is an etag error and returns a bool for indication,
// an status code and an error message.
func (a *api) etagError(err error) (bool, int, string) {
	var etagErr *state.ETagError
	if errors.As(err, &etagErr) {
		switch etagErr.Kind() {
		case state.ETagMismatch:
			return true, nethttp.StatusConflict, etagErr.Error()
		case state.ETagInvalid:
			return true, nethttp.StatusBadRequest, etagErr.Error()
		}
	}
	return false, -1, ""
}

func (a *api) onPublish(w nethttp.ResponseWriter, r *nethttp.Request) {
	thepubsub, pubsubName, topic, validationErr := a.validateAndGetPubsubAndTopic(r)

	if validationErr != nil {
		log.Debug(validationErr)
		respondWithError(w, validationErr)
		return
	}

	body, readErr := io.ReadAll(r.Body)
	defer r.Body.Close()
	if readErr != nil {
		err := apierrors.PubSub(pubsubName).PublishMessage(topic, readErr)
		respondWithError(w, err)
		log.Debug(err)
		return
	}

	contentType := r.Header.Get("Content-Type")
	metadata := getMetadataFromRequest(r)
	rawPayload, metaErr := contribMetadata.IsRawPayload(metadata)
	if metaErr != nil {
		err := apierrors.PubSub(pubsubName).WithMetadata(metadata).DeserializeError(metaErr)
		respondWithError(w, err)
		log.Debug(err)
		return
	}

	data := body

	if !rawPayload {
		span := diagUtils.SpanFromContext(r.Context())
		corID, traceState := diag.TraceIDAndStateFromSpan(span)
		envelope, err := runtimePubsub.NewCloudEvent(&runtimePubsub.CloudEvent{
			Source:          a.universal.AppID(),
			Topic:           topic,
			DataContentType: contentType,
			Data:            body,
			TraceID:         corID,
			TraceState:      traceState,
			Pubsub:          pubsubName,
		}, metadata)
		if err != nil {
			nerr := apierrors.PubSub(pubsubName).WithAppError(
				a.universal.AppID(), err,
			).CloudEventCreation()
			respondWithError(w, nerr)
			log.Debug(nerr)
			return
		}

		features := thepubsub.Features()

		pubsub.ApplyMetadata(envelope, features, metadata)

		data, err = json.Marshal(envelope)
		if err != nil {
			nerr := apierrors.PubSub(pubsubName).WithAppError(
				a.universal.AppID(), err,
			).WithTopic(topic).MarshalEnvelope()
			respondWithError(w, nerr)
			log.Debug(nerr)
			return
		}
	}

	req := pubsub.PublishRequest{
		PubsubName: pubsubName,
		Topic:      topic,
		Data:       data,
		Metadata:   metadata,
	}

	start := time.Now()
	err := a.pubsubAdapter.Publish(r.Context(), &req)
	elapsed := diag.ElapsedSince(start)

	diag.DefaultComponentMonitoring.PubsubEgressEvent(context.Background(), pubsubName, topic, err == nil, elapsed)

	if err != nil {
		var nerr error

		switch {
		case errors.As(err, &runtimePubsub.NotAllowedError{}):
			nerr = apierrors.PubSub(pubsubName).PublishForbidden(topic, a.universal.AppID(), err)
		case errors.As(err, &runtimePubsub.NotFoundError{}):
			nerr = apierrors.PubSub(pubsubName).TestNotFound(topic, err)
		default:
			nerr = apierrors.PubSub(pubsubName).PublishMessage(topic, err)
		}

		respondWithError(w, nerr)
		log.Debug(nerr)
	} else {
		respondWithEmpty(w)
	}
}

type bulkPublishMessageEntry struct {
	EntryID     string            `json:"entryId,omitempty"`
	Event       interface{}       `json:"event"`
	ContentType string            `json:"contentType"`
	Metadata    map[string]string `json:"metadata,omitempty"`
}

func (a *api) onBulkPublish(w nethttp.ResponseWriter, r *nethttp.Request) {
	thepubsub, pubsubName, topic, validationErr := a.validateAndGetPubsubAndTopic(r)

	if validationErr != nil {
		log.Debug(validationErr)
		respondWithError(w, validationErr)
		return
	}

	metadata := getMetadataFromRequest(r)
	rawPayload, metaErr := contribMetadata.IsRawPayload(metadata)
	if metaErr != nil {
		err := apierrors.PubSub(pubsubName).WithMetadata(metadata).DeserializeError(metaErr)
		log.Debug(err)
		respondWithError(w, err)
		return
	}

	// Extract trace context from context.
	span := diagUtils.SpanFromContext(r.Context())

	incomingEntries := make([]bulkPublishMessageEntry, 0)
	err := json.NewDecoder(r.Body).Decode(&incomingEntries)
	if err != nil {
		nerr := apierrors.PubSub(pubsubName).WithAppError(
			a.universal.AppID(), nil,
		).WithTopic(topic).UnmarshalEvents(err)
		respondWithError(w, nerr)
		log.Debug(nerr)
		return
	}
	entries := make([]pubsub.BulkMessageEntry, len(incomingEntries))

	entryIDSet := map[string]struct{}{}

	for i, entry := range incomingEntries {
		var dBytes []byte
		dBytes, err = ConvertEventToBytes(entry.Event, entry.ContentType)
		if err != nil {
			nerr := apierrors.PubSub(pubsubName).WithAppError(
				a.universal.AppID(), err,
			).WithTopic(topic).MarshalEnvelope()
			respondWithError(w, nerr)
			log.Debug(nerr)
			return
		}
		entries[i] = pubsub.BulkMessageEntry{
			Event:       dBytes,
			ContentType: entry.ContentType,
		}
		if entry.Metadata != nil {
			// Populate entry metadata with request level metadata. Entry level metadata keys
			// override request level metadata.
			entries[i].Metadata = utils.PopulateMetadataForBulkPublishEntry(metadata, entry.Metadata)
		}
		if _, ok := entryIDSet[entry.EntryID]; ok || entry.EntryID == "" {
			nerr := apierrors.PubSub(pubsubName).WithAppError(
				a.universal.AppID(),
				errors.New("entryId is duplicated or not present for entry"),
			).WithTopic(topic).MarshalEvents()
			respondWithError(w, nerr)
			log.Debug(nerr)
			return
		}
		entryIDSet[entry.EntryID] = struct{}{}
		entries[i].EntryId = entry.EntryID
	}

	spanMap := map[int]trace.Span{}
	// closeChildSpans method is called on every respond() call in all return paths in the following block of code.
	closeChildSpans := func(statusCode int) {
		for _, span := range spanMap {
			diag.UpdateSpanStatusFromHTTPStatus(span, statusCode)
			span.End()
		}
	}
	features := thepubsub.Features()
	if !rawPayload {
		for i := range entries {
			childSpan := diag.StartProducerSpanChildFromParent(r, span)
			corID, traceState := diag.TraceIDAndStateFromSpan(childSpan)
			// For multiple events in a single bulk call traceParent is different for each event.
			// Populate W3C traceparent to cloudevent envelope
			spanMap[i] = childSpan

			var envelope map[string]interface{}
			envelope, err = runtimePubsub.NewCloudEvent(&runtimePubsub.CloudEvent{
				Source:          a.universal.AppID(),
				Topic:           topic,
				DataContentType: entries[i].ContentType,
				Data:            entries[i].Event,
				TraceID:         corID,
				TraceState:      traceState,
				Pubsub:          pubsubName,
			}, entries[i].Metadata)
			if err != nil {
				nerr := apierrors.PubSub(pubsubName).WithAppError(
					a.universal.AppID(), err,
				).CloudEventCreation()
				standardizedErr, ok := kiterrors.FromError(nerr)
				if ok {
					closeChildSpans(standardizedErr.HTTPStatusCode())
					respondWithError(w, standardizedErr)
				}
				log.Debug(nerr)
				return
			}

			pubsub.ApplyMetadata(envelope, features, entries[i].Metadata)

			entries[i].Event, err = json.Marshal(envelope)
			if err != nil {
				nerr := apierrors.PubSub(pubsubName).WithAppError(
					a.universal.AppID(), nil,
				).WithTopic(topic).MarshalEnvelope()
				standardizedErr, ok := kiterrors.FromError(nerr)
				if ok {
					closeChildSpans(standardizedErr.HTTPStatusCode())
					respondWithError(w, standardizedErr)
				}
				log.Debug(nerr)
				return
			}
		}
	}

	req := pubsub.BulkPublishRequest{
		PubsubName: pubsubName,
		Topic:      topic,
		Entries:    entries,
		Metadata:   metadata,
	}

	start := time.Now()
	res, err := a.pubsubAdapter.BulkPublish(r.Context(), &req)
	elapsed := diag.ElapsedSince(start)

	// BulkPublishResponse contains all failed entries from the request.
	// If there are no errors, then an empty response is returned.
	bulkRes := BulkPublishResponse{}
	eventsPublished := int64(len(req.Entries))
	if len(res.FailedEntries) != 0 {
		eventsPublished -= int64(len(res.FailedEntries))
	}

	diag.DefaultComponentMonitoring.BulkPubsubEgressEvent(context.Background(), pubsubName, topic, err == nil, eventsPublished, elapsed)

	if err != nil {
		bulkRes.FailedEntries = make([]BulkPublishResponseFailedEntry, 0, len(res.FailedEntries))
		for _, r := range res.FailedEntries {
			resEntry := BulkPublishResponseFailedEntry{EntryId: r.EntryId}
			if r.Error != nil {
				resEntry.Error = r.Error.Error()
			}
			bulkRes.FailedEntries = append(bulkRes.FailedEntries, resEntry)
		}
		bulkRes.ErrorCode = "ERR_PUBSUB_PUBLISH_MESSAGE"

		switch {
		case errors.As(err, &runtimePubsub.NotAllowedError{}):
			nerr := apierrors.PubSub(pubsubName).PublishForbidden(topic, a.universal.AppID(), err)
			standardizedErr, ok := kiterrors.FromError(nerr)
			if ok {
				closeChildSpans(standardizedErr.HTTPStatusCode())
				respondWithError(w, standardizedErr)
			}
			log.Debug(nerr)
			return
		case errors.As(err, &runtimePubsub.NotFoundError{}):
			nerr := apierrors.PubSub(pubsubName).TestNotFound(topic, err)
			standardizedErr, ok := kiterrors.FromError(nerr)
			if ok {
				closeChildSpans(standardizedErr.HTTPStatusCode())
				respondWithError(w, standardizedErr)
			}
			return
		default:
			err = apierrors.PubSub(pubsubName).PublishMessage(topic, err)
			log.Debug(err)
		}

		// Return the error along with the list of failed entries.
		resData, _ := json.Marshal(bulkRes)
		if standardizedErr, ok := kiterrors.FromError(err); ok {
			setResponseMetadataHeaders(w, map[string]string{"responseData": string(resData), "error": standardizedErr.Error()})
			closeChildSpans(standardizedErr.HTTPStatusCode())
			respondWithData(w, standardizedErr.HTTPStatusCode(), resData)
		}
		return
	}

	// If there are no errors, then an empty response is returned.
	closeChildSpans(nethttp.StatusOK)
	respondWithEmpty(w)
}

// validateAndGetPubsubAndTopic takes input as request context and returns the pubsub interface, pubsub name, topic name,
// or error status code and an ErrorResponse object.
func (a *api) validateAndGetPubsubAndTopic(r *nethttp.Request) (pubsub.PubSub, string, string, error) {
	var err error

	pubsubName := chi.URLParam(r, pubsubnameparam)
	metadata := getMetadataFromRequest(r)

	if a.pubsubAdapter == nil {
		err = apierrors.PubSub(pubsubName).WithMetadata(metadata).NotConfigured()
		return nil, "", "", err
	}

	if pubsubName == "" {
		err = apierrors.PubSub(pubsubName).WithMetadata(metadata).NameEmpty()
		return nil, "", "", err
	}

	thepubsub, ok := a.universal.CompStore().GetPubSub(pubsubName)
	if !ok {
		err = apierrors.PubSub(pubsubName).WithMetadata(metadata).NotFound()
		return nil, "", "", err
	}

	topic := chi.URLParam(r, wildcardParam)
	if topic == "" {
		err = apierrors.PubSub(pubsubName).WithMetadata(metadata).TopicEmpty()
		return nil, "", "", err
	}

	return thepubsub.Component, pubsubName, topic, nil
}

// GetStatusCodeFromMetadata extracts the http status code from the metadata if it exists.
func GetStatusCodeFromMetadata(metadata map[string]string) int {
	code := metadata[http.HTTPStatusCode]
	if code != "" {
		statusCode, err := strconv.Atoi(code)
		if err == nil {
			return statusCode
		}
	}

	return nethttp.StatusOK
}

func getMetadataFromRequest(r *nethttp.Request) map[string]string {
	pl := len(metadataPrefix)
	qs := r.URL.Query()

	metadata := make(map[string]string, len(qs))
	for key, value := range qs {
		if !strings.HasPrefix(key, metadataPrefix) {
			continue
		}
		metadata[key[pl:]] = value[0]
	}

	return metadata
}

type stateTransactionRequestBody struct {
	Operations []stateTransactionRequestBodyOperation `json:"operations"`
	Metadata   map[string]string                      `json:"metadata,omitempty"`
}

type stateTransactionRequestBodyOperation struct {
	Operation string      `json:"operation"`
	Request   interface{} `json:"request"`
}

func (a *api) onPostStateTransaction(w nethttp.ResponseWriter, r *nethttp.Request) {
	storeName := chi.URLParam(r, storeNameParam)

	if a.universal.CompStore().StateStoresLen() == 0 {
		err := apierrors.StateStore(storeName).NotConfigured(a.universal.AppID())
		log.Debug(err)
		respondWithError(w, err)
		return
	}

	store, ok := a.universal.CompStore().GetStateStore(storeName)
	if !ok {
		err := apierrors.StateStore(storeName).NotFound(a.universal.AppID())
		log.Debug(err)
		respondWithError(w, err)
		return
	}

	transactionalStore, ok := store.(state.TransactionalStore)
	if !ok || !state.FeatureTransactional.IsPresent(store.Features()) {
		err := apierrors.StateStore(storeName).TransactionsNotSupported()
		respondWithError(w, err)
		log.Debug(err)
		return
	}

	var req stateTransactionRequestBody
	if err := json.NewDecoder(r.Body).Decode(&req); err != nil {
		msg := messages.ErrMalformedRequest.WithFormat(err)
		respondWithError(w, msg)
		log.Debug(msg)
		return
	}
	if len(req.Operations) == 0 {
		respondWithEmpty(w)
		return
	}

	// merge metadata from URL query parameters
	metadata := getMetadataFromRequest(r)
	if req.Metadata == nil {
		req.Metadata = metadata
	} else {
		for k, v := range metadata {
			req.Metadata[k] = v
		}
	}

	operations := make([]state.TransactionalStateOperation, 0, len(req.Operations))
	for _, o := range req.Operations {
		switch o.Operation {
		case string(state.OperationUpsert):
			var upsertReq state.SetRequest
			err := mapstructure.Decode(o.Request, &upsertReq)
			if err != nil {
				msg := messages.ErrMalformedRequest.WithFormat(err)
				respondWithError(w, msg)
				log.Debug(msg)
				return
			}
			upsertReq.Key, err = stateLoader.GetModifiedStateKey(upsertReq.Key, storeName, a.universal.AppID())
			if err != nil {
				status := apierrors.StateStore(storeName).InvalidKeyName(upsertReq.Key, err.Error())
				respondWithError(w, status)
				log.Debug(status)
				return
			}

			if req.Metadata != nil {
				if upsertReq.Metadata == nil {
					upsertReq.Metadata = metadata
				} else {
					for k, v := range metadata {
						upsertReq.Metadata[k] = v
					}
				}
			}

			operations = append(operations, upsertReq)
		case string(state.OperationDelete):
			var delReq state.DeleteRequest
			err := mapstructure.Decode(o.Request, &delReq)
			if err != nil {
				msg := messages.ErrMalformedRequest.WithFormat(err)
				respondWithError(w, msg)
				log.Debug(msg)
				return
			}
			delReq.Key, err = stateLoader.GetModifiedStateKey(delReq.Key, storeName, a.universal.AppID())
			if err != nil {
				status := apierrors.StateStore(storeName).InvalidKeyName(delReq.Key, err.Error())
				respondWithError(w, status)
				log.Debug(status)

				return
			}

			if req.Metadata != nil {
				if delReq.Metadata == nil {
					delReq.Metadata = metadata
				} else {
					for k, v := range metadata {
						delReq.Metadata[k] = v
					}
				}
			}

			operations = append(operations, delReq)
		default:
			msg := NewErrorResponse(
				"ERR_NOT_SUPPORTED_STATE_OPERATION",
				fmt.Sprintf(messages.ErrNotSupportedStateOperation, o.Operation))
			respondWithData(w, nethttp.StatusBadRequest, msg.JSONErrorValue())
			log.Debug(msg)
			return
		}
	}

	if maxMulti, ok := store.(state.TransactionalStoreMultiMaxSize); ok {
		max := maxMulti.MultiMaxSize()
		if max > 0 && len(operations) > max {
			err := apierrors.StateStore(storeName).TooManyTransactionalOps(len(operations), max)
			log.Debug(err)
			respondWithError(w, err)
			return
		}
	}

	if encryption.EncryptedStateStore(storeName) {
		for i, op := range operations {
			switch req := op.(type) {
			case state.SetRequest:
				data := []byte(fmt.Sprintf("%v", req.Value))
				val, err := encryption.TryEncryptValue(storeName, data)
				if err != nil {
					msg := NewErrorResponse(
						"ERR_SAVE_STATE",
						fmt.Sprintf(messages.ErrStateSave, storeName, err.Error()))
					respondWithData(w, nethttp.StatusBadRequest, msg.JSONErrorValue())
					log.Debug(msg)
					return
				}

				req.Value = val
				operations[i] = req
			}
		}
	}

	outboxEnabled := a.outbox.Enabled(storeName)
	if outboxEnabled {
		span := diagUtils.SpanFromContext(r.Context())
		corID, traceState := diag.TraceIDAndStateFromSpan(span)
		ops, err := a.outbox.PublishInternal(r.Context(), storeName, operations, a.universal.AppID(), corID, traceState)
		if err != nil {
			nerr := apierrors.PubSubOutbox(a.universal.AppID(), err)
			respondWithError(w, nerr)
			log.Debug(nerr)
			return
		}

		operations = ops
	}

	start := time.Now()
	policyRunner := resiliency.NewRunner[any](r.Context(),
		a.universal.Resiliency().ComponentOutboundPolicy(storeName, resiliency.Statestore),
	)
	storeReq := &state.TransactionalStateRequest{
		Operations: operations,
		Metadata:   req.Metadata,
	}
	_, err := policyRunner(func(ctx context.Context) (any, error) {
		return nil, transactionalStore.Multi(r.Context(), storeReq)
	})
	elapsed := diag.ElapsedSince(start)

	diag.DefaultComponentMonitoring.StateInvoked(context.Background(), storeName, diag.StateTransaction, err == nil, elapsed)

	if err != nil {
		msg := NewErrorResponse("ERR_STATE_TRANSACTION", fmt.Sprintf(messages.ErrStateTransaction, err.Error()))
		respondWithData(w, nethttp.StatusInternalServerError, msg.JSONErrorValue())
		log.Debug(msg)
	} else {
		respondWithEmpty(w)
	}
}

func (a *api) onQueryStateHandler() nethttp.HandlerFunc {
	return UniversalHTTPHandler(
		a.universal.QueryStateAlpha1,
		UniversalHTTPHandlerOpts[*runtimev1pb.QueryStateRequest, *runtimev1pb.QueryStateResponse]{
			// We pass the input body manually rather than parsing it using protojson
			SkipInputBody: true,
			InModifier: func(r *nethttp.Request, in *runtimev1pb.QueryStateRequest) (*runtimev1pb.QueryStateRequest, error) {
				in.StoreName = chi.URLParam(r, storeNameParam)
				in.Metadata = getMetadataFromRequest(r)

				body, err := io.ReadAll(r.Body)
				defer r.Body.Close()
				if err != nil {
					return nil, messages.ErrBodyRead.WithFormat(err)
				}
				in.Query = string(body)
				return in, nil
			},
			OutModifier: func(out *runtimev1pb.QueryStateResponse) (any, error) {
				// If the response is empty, return nil
				if out == nil || len(out.GetResults()) == 0 {
					return nil, nil
				}

				// We need to translate this to a JSON object because one of the fields must be returned as json.RawMessage
				qresp := &QueryResponse{
					Results:  make([]QueryItem, len(out.GetResults())),
					Token:    out.GetToken(),
					Metadata: out.GetMetadata(),
				}
				for i := range out.GetResults() {
					qresp.Results[i].Key = stateLoader.GetOriginalStateKey(out.GetResults()[i].GetKey())
					if out.GetResults()[i].GetEtag() != "" {
						qresp.Results[i].ETag = &out.Results[i].Etag
					}
					qresp.Results[i].Error = out.GetResults()[i].GetError()
					qresp.Results[i].Data = json.RawMessage(out.GetResults()[i].GetData())
				}
				return qresp, nil
			},
		},
	)
}<|MERGE_RESOLUTION|>--- conflicted
+++ resolved
@@ -535,11 +535,7 @@
 		}
 
 		msg := NewErrorResponse("ERR_STATE_BULK_GET", err.Error())
-<<<<<<< HEAD
-		fasthttpRespond(reqCtx, fasthttpResponseWithError(code, msg))
-=======
-		respondWithData(w, nethttp.StatusInternalServerError, msg.JSONErrorValue())
->>>>>>> 4bb0d4b7
+		respondWithData(w, code, msg.JSONErrorValue())
 		log.Debug(msg)
 		return
 	}
@@ -645,11 +641,7 @@
 		}
 
 		msg := NewErrorResponse("ERR_STATE_GET", fmt.Sprintf(messages.ErrStateGet, key, storeName, err.Error()))
-<<<<<<< HEAD
-		fasthttpRespond(reqCtx, fasthttpResponseWithError(code, msg))
-=======
-		respondWithData(w, nethttp.StatusInternalServerError, msg.JSONErrorValue())
->>>>>>> 4bb0d4b7
+		respondWithData(w, code, msg.JSONErrorValue())
 		log.Debug(msg)
 		return
 	}
