/*
Copyright 2024 The Dapr Authors
Licensed under the Apache License, Version 2.0 (the "License");
you may not use this file except in compliance with the License.
You may obtain a copy of the License at
    http://www.apache.org/licenses/LICENSE-2.0
Unless required by applicable law or agreed to in writing, software
distributed under the License is distributed on an "AS IS" BASIS,
WITHOUT WARRANTIES OR CONDITIONS OF ANY KIND, either express or implied.
See the License for the specific language governing permissions and
limitations under the License.
*/

package universal

import (
	"context"

	"google.golang.org/protobuf/types/known/emptypb"

	apierrors "github.com/dapr/dapr/pkg/api/errors"
	runtimev1pb "github.com/dapr/dapr/pkg/proto/runtime/v1"
	schedulerv1pb "github.com/dapr/dapr/pkg/proto/scheduler/v1"
	"github.com/dapr/dapr/pkg/security"
)

func (a *Universal) ScheduleJob(ctx context.Context, inReq *runtimev1pb.ScheduleJobRequest) (*emptypb.Empty, error) {
	metadata := map[string]string{
		"appId":     a.AppID(),
		"namespace": a.globalConfig.Namespace,
	}

	if inReq.GetJob() == nil {
		return &emptypb.Empty{}, apierrors.Empty("Job", metadata, apierrors.ConstructReason(apierrors.CodePrefixScheduler, apierrors.PostFixEmpty))
	}

	if inReq.GetJob().GetName() == "" || inReq.GetJob().GetName() == " " {
		return &emptypb.Empty{}, apierrors.Empty("Name", metadata, apierrors.ConstructReason(apierrors.CodePrefixScheduler, apierrors.InFixJob, apierrors.InFixName, apierrors.PostFixEmpty))
	}

	if inReq.GetJob().GetSchedule() == "" {
		return &emptypb.Empty{}, apierrors.Empty("Schedule", metadata, apierrors.ConstructReason(apierrors.CodePrefixScheduler, apierrors.InFixSchedule, apierrors.PostFixEmpty))
	}

	if inReq.GetJob().GetRepeats() < 0 {
		return &emptypb.Empty{}, apierrors.IncorrectNegative("Repeats", metadata, apierrors.ConstructReason(apierrors.CodePrefixScheduler, apierrors.InFixNegative, apierrors.PostFixRepeats))
	}

<<<<<<< HEAD
	// TODO: add validation on dueTime and ttl
	jobMetadata := map[string]string{"appID": a.AppID(), "namespace": security.CurrentNamespace()}

	jobName := a.AppID() + "||" + inReq.GetJob().GetName()
=======
	jobName := a.globalConfig.Namespace + "||job||" + a.AppID() + "||" + inReq.GetJob().GetName()
>>>>>>> 8d873127

	internalScheduleJobReq := &schedulerv1pb.ScheduleJobRequest{
		Job: &runtimev1pb.Job{
			Name:     jobName,
			Schedule: inReq.GetJob().GetSchedule(),
			Data:     inReq.GetJob().GetData(),
			Repeats:  inReq.GetJob().GetRepeats(),
			DueTime:  inReq.GetJob().GetDueTime(),
			Ttl:      inReq.GetJob().GetTtl(),
		},
<<<<<<< HEAD
		Namespace: security.CurrentNamespace(), // TODO
		Metadata:  jobMetadata,                 // TODO: this should generate key if jobStateStore is configured
	}

	// TODO: do something with following response?
	_, err := a.schedulerManager.NextClient().ScheduleJob(ctx, internalScheduleJobReq)
	if err != nil {
		a.logger.Errorf("Error scheduling job %s: %v", inReq.GetJob().GetName(), err)
		return &emptypb.Empty{}, apierrors.SchedulerScheduleJob(errMetadata, err)
=======
		Metadata: metadata, // TODO: this should generate key if jobStateStore is configured
	}

	_, err := a.schedulerClient.ScheduleJob(ctx, internalScheduleJobReq)
	if err != nil {
		a.logger.Errorf("Error scheduling job %s", inReq.GetJob().GetName())
		return &emptypb.Empty{}, apierrors.SchedulerScheduleJob(metadata, err)
>>>>>>> 8d873127
	}

	return &emptypb.Empty{}, nil
}

func (a *Universal) DeleteJob(ctx context.Context, inReq *runtimev1pb.DeleteJobRequest) (*emptypb.Empty, error) {
	metadata := map[string]string{
		"appId":     a.AppID(),
		"namespace": a.globalConfig.Namespace,
	}

	if inReq.GetName() == "" {
		a.logger.Error("Job name is empty.")
		return &emptypb.Empty{}, apierrors.Empty("Name", metadata, apierrors.ConstructReason(apierrors.CodePrefixScheduler, apierrors.InFixJob, apierrors.InFixName, apierrors.PostFixEmpty))
	}

	jobName := a.globalConfig.Namespace + "||job||" + a.AppID() + "||" + inReq.GetName()
	internalDeleteJobReq := &schedulerv1pb.DeleteJobRequest{
		JobName:  jobName,
		Metadata: metadata,
	}

	_, err := a.schedulerManager.NextClient().DeleteJob(ctx, internalDeleteJobReq)
	if err != nil {
		a.logger.Errorf("Error deleting job: %s", inReq.GetName())
		return &emptypb.Empty{}, apierrors.SchedulerDeleteJob(metadata, err)
	}

	return &emptypb.Empty{}, nil
}

func (a *Universal) GetJob(ctx context.Context, inReq *runtimev1pb.GetJobRequest) (*runtimev1pb.GetJobResponse, error) {
	metadata := map[string]string{
		"appId":     a.AppID(),
		"namespace": a.globalConfig.Namespace,
	}

	response := &runtimev1pb.GetJobResponse{}
	var internalResp *schedulerv1pb.GetJobResponse

	if inReq.GetName() == "" {
		a.logger.Error("Job name is empty.")
		return response, apierrors.Empty("Name", metadata, apierrors.ConstructReason(apierrors.CodePrefixScheduler, apierrors.InFixJob, apierrors.InFixName, apierrors.PostFixEmpty))
	}

	jobName := a.globalConfig.Namespace + "||job||" + a.AppID() + "||" + inReq.GetName()
	internalGetJobReq := &schedulerv1pb.GetJobRequest{
		JobName:  jobName,
		Metadata: metadata,
	}

	internalResp, err := a.schedulerManager.NextClient().GetJob(ctx, internalGetJobReq)
	if err != nil {
		a.logger.Errorf("Error getting job %s", inReq.GetName())
		return nil, apierrors.SchedulerGetJob(metadata, err)
	}

	response.Job = internalResp.GetJob()

<<<<<<< HEAD
	// override job name, so it's the original user's job name and not the app_id prefix
	response.Job.Name = strings.TrimPrefix(jobName, a.AppID()+"||")

	return response, nil
}

func (a *Universal) ListJobs(ctx context.Context, inReq *runtimev1pb.ListJobsRequest) (*runtimev1pb.ListJobsResponse, error) {
	response := &runtimev1pb.ListJobsResponse{
		Jobs: []*runtimev1pb.Job{},
	}

	if inReq.GetAppId() == "" {
		a.logger.Error("Job appID empty.")
		return response, apierrors.Empty("AppID", nil, apierrors.ConstructReason(apierrors.CodePrefixScheduler, apierrors.InFixAppID, apierrors.PostFixEmpty))
	}

	internalListReq := &schedulerv1pb.ListJobsRequest{
		AppId: inReq.GetAppId(),
	}
	internalListResp, err := a.schedulerManager.NextClient().ListJobs(ctx, internalListReq)
	if err != nil {
		a.logger.Errorf("Error listing jobs for app %s", inReq.GetAppId())
		return nil, apierrors.SchedulerListJobs(map[string]string{"app_id": a.AppID()}, err)
	}

	if len(internalListResp.GetJobs()) > 0 {
		response.Jobs = internalListResp.GetJobs()
	}

	for _, job := range response.GetJobs() {
		jobName := job.GetName()
		// override job name, so it's the original user's job name and not the app_id prefix
		job.Name = strings.TrimPrefix(jobName, a.AppID()+"||")
	}
=======
	// Sets the job name back to remove any prefixing done by ourselves in this layer.
	response.Job.Name = inReq.GetName()
>>>>>>> 8d873127

	return response, nil
}<|MERGE_RESOLUTION|>--- conflicted
+++ resolved
@@ -26,8 +26,8 @@
 
 func (a *Universal) ScheduleJob(ctx context.Context, inReq *runtimev1pb.ScheduleJobRequest) (*emptypb.Empty, error) {
 	metadata := map[string]string{
-		"appId":     a.AppID(),
-		"namespace": a.globalConfig.Namespace,
+		"appID":     a.AppID(),
+		"namespace": security.CurrentNamespace(),
 	}
 
 	if inReq.GetJob() == nil {
@@ -46,14 +46,7 @@
 		return &emptypb.Empty{}, apierrors.IncorrectNegative("Repeats", metadata, apierrors.ConstructReason(apierrors.CodePrefixScheduler, apierrors.InFixNegative, apierrors.PostFixRepeats))
 	}
 
-<<<<<<< HEAD
-	// TODO: add validation on dueTime and ttl
-	jobMetadata := map[string]string{"appID": a.AppID(), "namespace": security.CurrentNamespace()}
-
-	jobName := a.AppID() + "||" + inReq.GetJob().GetName()
-=======
 	jobName := a.globalConfig.Namespace + "||job||" + a.AppID() + "||" + inReq.GetJob().GetName()
->>>>>>> 8d873127
 
 	internalScheduleJobReq := &schedulerv1pb.ScheduleJobRequest{
 		Job: &runtimev1pb.Job{
@@ -64,25 +57,13 @@
 			DueTime:  inReq.GetJob().GetDueTime(),
 			Ttl:      inReq.GetJob().GetTtl(),
 		},
-<<<<<<< HEAD
-		Namespace: security.CurrentNamespace(), // TODO
-		Metadata:  jobMetadata,                 // TODO: this should generate key if jobStateStore is configured
-	}
-
-	// TODO: do something with following response?
-	_, err := a.schedulerManager.NextClient().ScheduleJob(ctx, internalScheduleJobReq)
-	if err != nil {
-		a.logger.Errorf("Error scheduling job %s: %v", inReq.GetJob().GetName(), err)
-		return &emptypb.Empty{}, apierrors.SchedulerScheduleJob(errMetadata, err)
-=======
 		Metadata: metadata, // TODO: this should generate key if jobStateStore is configured
 	}
 
-	_, err := a.schedulerClient.ScheduleJob(ctx, internalScheduleJobReq)
+	_, err := a.schedulerManager.NextClient().ScheduleJob(ctx, internalScheduleJobReq)
 	if err != nil {
 		a.logger.Errorf("Error scheduling job %s", inReq.GetJob().GetName())
 		return &emptypb.Empty{}, apierrors.SchedulerScheduleJob(metadata, err)
->>>>>>> 8d873127
 	}
 
 	return &emptypb.Empty{}, nil
@@ -90,8 +71,8 @@
 
 func (a *Universal) DeleteJob(ctx context.Context, inReq *runtimev1pb.DeleteJobRequest) (*emptypb.Empty, error) {
 	metadata := map[string]string{
-		"appId":     a.AppID(),
-		"namespace": a.globalConfig.Namespace,
+		"appID":     a.AppID(),
+		"namespace": security.CurrentNamespace(),
 	}
 
 	if inReq.GetName() == "" {
@@ -116,8 +97,8 @@
 
 func (a *Universal) GetJob(ctx context.Context, inReq *runtimev1pb.GetJobRequest) (*runtimev1pb.GetJobResponse, error) {
 	metadata := map[string]string{
-		"appId":     a.AppID(),
-		"namespace": a.globalConfig.Namespace,
+		"appID":     a.AppID(),
+		"namespace": security.CurrentNamespace(),
 	}
 
 	response := &runtimev1pb.GetJobResponse{}
@@ -142,45 +123,8 @@
 
 	response.Job = internalResp.GetJob()
 
-<<<<<<< HEAD
-	// override job name, so it's the original user's job name and not the app_id prefix
-	response.Job.Name = strings.TrimPrefix(jobName, a.AppID()+"||")
-
-	return response, nil
-}
-
-func (a *Universal) ListJobs(ctx context.Context, inReq *runtimev1pb.ListJobsRequest) (*runtimev1pb.ListJobsResponse, error) {
-	response := &runtimev1pb.ListJobsResponse{
-		Jobs: []*runtimev1pb.Job{},
-	}
-
-	if inReq.GetAppId() == "" {
-		a.logger.Error("Job appID empty.")
-		return response, apierrors.Empty("AppID", nil, apierrors.ConstructReason(apierrors.CodePrefixScheduler, apierrors.InFixAppID, apierrors.PostFixEmpty))
-	}
-
-	internalListReq := &schedulerv1pb.ListJobsRequest{
-		AppId: inReq.GetAppId(),
-	}
-	internalListResp, err := a.schedulerManager.NextClient().ListJobs(ctx, internalListReq)
-	if err != nil {
-		a.logger.Errorf("Error listing jobs for app %s", inReq.GetAppId())
-		return nil, apierrors.SchedulerListJobs(map[string]string{"app_id": a.AppID()}, err)
-	}
-
-	if len(internalListResp.GetJobs()) > 0 {
-		response.Jobs = internalListResp.GetJobs()
-	}
-
-	for _, job := range response.GetJobs() {
-		jobName := job.GetName()
-		// override job name, so it's the original user's job name and not the app_id prefix
-		job.Name = strings.TrimPrefix(jobName, a.AppID()+"||")
-	}
-=======
 	// Sets the job name back to remove any prefixing done by ourselves in this layer.
 	response.Job.Name = inReq.GetName()
->>>>>>> 8d873127
 
 	return response, nil
 }