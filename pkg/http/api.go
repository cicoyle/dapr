/*
Copyright 2023 The Dapr Authors
Licensed under the Apache License, Version 2.0 (the "License");
you may not use this file except in compliance with the License.
You may obtain a copy of the License at
    http://www.apache.org/licenses/LICENSE-2.0
Unless required by applicable law or agreed to in writing, software
distributed under the License is distributed on an "AS IS" BASIS,
WITHOUT WARRANTIES OR CONDITIONS OF ANY KIND, either express or implied.
See the License for the specific language governing permissions and
limitations under the License.
*/

package http

import (
	"bytes"
	"context"
	"encoding/json"
	"errors"
	"fmt"
	"io"
	nethttp "net/http"
	"strconv"
	"strings"
	"time"

	kiterrors "github.com/dapr/kit/errors"

	"github.com/go-chi/chi/v5"
	"github.com/mitchellh/mapstructure"
	"github.com/valyala/fasthttp"
	"go.opentelemetry.io/otel/trace"
	"google.golang.org/grpc/codes"

	"github.com/dapr/components-contrib/bindings"
	"github.com/dapr/components-contrib/configuration"
	contribMetadata "github.com/dapr/components-contrib/metadata"
	"github.com/dapr/components-contrib/pubsub"
	"github.com/dapr/components-contrib/state"
	"github.com/dapr/dapr/pkg/actors"
	actorerrors "github.com/dapr/dapr/pkg/actors/errors"
	apierrors "github.com/dapr/dapr/pkg/api/errors"
	"github.com/dapr/dapr/pkg/channel/http"
	stateLoader "github.com/dapr/dapr/pkg/components/state"
	"github.com/dapr/dapr/pkg/config"
	diag "github.com/dapr/dapr/pkg/diagnostics"
	diagConsts "github.com/dapr/dapr/pkg/diagnostics/consts"
	diagUtils "github.com/dapr/dapr/pkg/diagnostics/utils"
	"github.com/dapr/dapr/pkg/encryption"
	"github.com/dapr/dapr/pkg/grpc/universalapi"
	"github.com/dapr/dapr/pkg/http/endpoints"
	"github.com/dapr/dapr/pkg/messages"
	invokev1 "github.com/dapr/dapr/pkg/messaging/v1"
	runtimev1pb "github.com/dapr/dapr/pkg/proto/runtime/v1"
	"github.com/dapr/dapr/pkg/resiliency"
	"github.com/dapr/dapr/pkg/runtime/channels"
	runtimePubsub "github.com/dapr/dapr/pkg/runtime/pubsub"
	"github.com/dapr/dapr/utils"
)

// API returns a list of HTTP endpoints for Dapr.
type API interface {
	APIEndpoints() []endpoints.Endpoint
	PublicEndpoints() []endpoints.Endpoint
	MarkStatusAsReady()
	MarkStatusAsOutboundReady()
}

type api struct {
	universal             *universalapi.UniversalAPI
	endpoints             []endpoints.Endpoint
	publicEndpoints       []endpoints.Endpoint
	directMessaging       invokev1.DirectMessaging
	channels              *channels.Channels
	pubsubAdapter         runtimePubsub.Adapter
	sendToOutputBindingFn func(ctx context.Context, name string, req *bindings.InvokeRequest) (*bindings.InvokeResponse, error)
	readyStatus           bool
	outboundReadyStatus   bool
	tracingSpec           config.TracingSpec
	maxRequestBodySize    int64 // In bytes
}

const (
	apiVersionV1             = "v1.0"
	apiVersionV1alpha1       = "v1.0-alpha1"
	apiVersionV1beta1        = "v1.0-beta1"
	methodParam              = "method"
	wildcardParam            = "*"
	topicParam               = "topic"
	actorTypeParam           = "actorType"
	actorIDParam             = "actorId"
	storeNameParam           = "storeName"
	stateKeyParam            = "key"
	configurationKeyParam    = "key"
	configurationSubscribeID = "configurationSubscribeID"
	secretStoreNameParam     = "secretStoreName"
	secretNameParam          = "key"
	nameParam                = "name"
	workflowComponent        = "workflowComponent"
	workflowName             = "workflowName"
	instanceID               = "instanceID"
	eventName                = "eventName"
	consistencyParam         = "consistency"
	concurrencyParam         = "concurrency"
	pubsubnameparam          = "pubsubname"
	traceparentHeader        = "traceparent"
	tracestateHeader         = "tracestate"
	daprAppID                = "dapr-app-id"
	daprRuntimeVersionKey    = "daprRuntimeVersion"
)

// APIOpts contains the options for NewAPI.
type APIOpts struct {
	UniversalAPI          *universalapi.UniversalAPI
	Channels              *channels.Channels
	DirectMessaging       invokev1.DirectMessaging
	PubsubAdapter         runtimePubsub.Adapter
	SendToOutputBindingFn func(ctx context.Context, name string, req *bindings.InvokeRequest) (*bindings.InvokeResponse, error)
	TracingSpec           config.TracingSpec
	MaxRequestBodySize    int64 // In bytes
}

// NewAPI returns a new API.
func NewAPI(opts APIOpts) API {
	opts.UniversalAPI.InitUniversalAPI()

	api := &api{
		universal:             opts.UniversalAPI,
		channels:              opts.Channels,
		directMessaging:       opts.DirectMessaging,
		pubsubAdapter:         opts.PubsubAdapter,
		sendToOutputBindingFn: opts.SendToOutputBindingFn,
		tracingSpec:           opts.TracingSpec,
		maxRequestBodySize:    opts.MaxRequestBodySize,
	}

	metadataEndpoints := api.constructMetadataEndpoints()
	healthEndpoints := api.constructHealthzEndpoints()

	api.endpoints = append(api.endpoints, api.constructStateEndpoints()...)
	api.endpoints = append(api.endpoints, api.constructSecretsEndpoints()...)
	api.endpoints = append(api.endpoints, api.constructPubSubEndpoints()...)
	api.endpoints = append(api.endpoints, api.constructActorEndpoints()...)
	api.endpoints = append(api.endpoints, api.constructDirectMessagingEndpoints()...)
	api.endpoints = append(api.endpoints, metadataEndpoints...)
	api.endpoints = append(api.endpoints, api.constructShutdownEndpoints()...)
	api.endpoints = append(api.endpoints, api.constructBindingsEndpoints()...)
	api.endpoints = append(api.endpoints, api.constructConfigurationEndpoints()...)
	api.endpoints = append(api.endpoints, api.constructSubtleCryptoEndpoints()...)
	api.endpoints = append(api.endpoints, api.constructCryptoEndpoints()...)
	api.endpoints = append(api.endpoints, healthEndpoints...)
	api.endpoints = append(api.endpoints, api.constructDistributedLockEndpoints()...)
	api.endpoints = append(api.endpoints, api.constructWorkflowEndpoints()...)

	api.publicEndpoints = append(api.publicEndpoints, metadataEndpoints...)
	api.publicEndpoints = append(api.publicEndpoints, healthEndpoints...)

	return api
}

// APIEndpoints returns the list of registered endpoints.
func (a *api) APIEndpoints() []endpoints.Endpoint {
	return a.endpoints
}

// PublicEndpoints returns the list of registered endpoints.
func (a *api) PublicEndpoints() []endpoints.Endpoint {
	return a.publicEndpoints
}

// MarkStatusAsReady marks the ready status of dapr.
func (a *api) MarkStatusAsReady() {
	a.readyStatus = true
}

// MarkStatusAsOutboundReady marks the ready status of dapr for outbound traffic.
func (a *api) MarkStatusAsOutboundReady() {
	a.outboundReadyStatus = true
}

var endpointGroupStateV1 = &endpoints.EndpointGroup{
	Name:                 endpoints.EndpointGroupState,
	Version:              endpoints.EndpointGroupVersion1,
	AppendSpanAttributes: appendStateSpanAttributes,
}

func appendStateSpanAttributes(r *nethttp.Request, m map[string]string) {
	m[diagConsts.DBSystemSpanAttributeKey] = diagConsts.StateBuildingBlockType
	m[diagConsts.DBConnectionStringSpanAttributeKey] = diagConsts.StateBuildingBlockType
	m[diagConsts.DBStatementSpanAttributeKey] = r.Method + " " + r.URL.Path
	m[diagConsts.DBNameSpanAttributeKey] = chi.URLParam(r, storeNameParam)
}

func (a *api) constructStateEndpoints() []endpoints.Endpoint {
	return []endpoints.Endpoint{
		{
			Methods:         []string{nethttp.MethodGet},
			Route:           "state/{storeName}/{key}",
			Version:         apiVersionV1,
			Group:           endpointGroupStateV1,
			FastHTTPHandler: a.onGetState,
			Settings: endpoints.EndpointSettings{
				Name: "GetState",
			},
		},
		{
			Methods:         []string{nethttp.MethodPost, nethttp.MethodPut},
			Route:           "state/{storeName}",
			Version:         apiVersionV1,
			Group:           endpointGroupStateV1,
			FastHTTPHandler: a.onPostState,
			Settings: endpoints.EndpointSettings{
				Name: "SaveState",
			},
		},
		{
			Methods:         []string{nethttp.MethodDelete},
			Route:           "state/{storeName}/{key}",
			Version:         apiVersionV1,
			Group:           endpointGroupStateV1,
			FastHTTPHandler: a.onDeleteState,
			Settings: endpoints.EndpointSettings{
				Name: "DeleteState",
			},
		},
		{
			Methods:         []string{nethttp.MethodPost, nethttp.MethodPut},
			Route:           "state/{storeName}/bulk",
			Version:         apiVersionV1,
			Group:           endpointGroupStateV1,
			FastHTTPHandler: a.onBulkGetState,
			Settings: endpoints.EndpointSettings{
				Name: "GetBulkState",
			},
		},
		{
			Methods:         []string{nethttp.MethodPost, nethttp.MethodPut},
			Route:           "state/{storeName}/transaction",
			Version:         apiVersionV1,
			Group:           endpointGroupStateV1,
			FastHTTPHandler: a.onPostStateTransaction,
			Settings: endpoints.EndpointSettings{
				Name: "ExecuteStateTransaction",
			},
		},
		{
			Methods: []string{nethttp.MethodPost, nethttp.MethodPut},
			Route:   "state/{storeName}/query",
			Version: apiVersionV1alpha1,
			Group: &endpoints.EndpointGroup{
				Name:                 endpoints.EndpointGroupState,
				Version:              endpoints.EndpointGroupVersion1alpha1,
				AppendSpanAttributes: appendStateSpanAttributes,
			},
			Handler: a.onQueryStateHandler(),
			Settings: endpoints.EndpointSettings{
				Name: "QueryStateAlpha1",
			},
		},
	}
}

func appendPubSubSpanAttributes(r *nethttp.Request, m map[string]string) {
	m[diagConsts.MessagingSystemSpanAttributeKey] = "pubsub"
	m[diagConsts.MessagingDestinationSpanAttributeKey] = chi.URLParam(r, "topic")
	m[diagConsts.MessagingDestinationKindSpanAttributeKey] = diagConsts.MessagingDestinationTopicKind
}

func (a *api) constructPubSubEndpoints() []endpoints.Endpoint {
	return []endpoints.Endpoint{
		{
			Methods: []string{nethttp.MethodPost, nethttp.MethodPut},
			Route:   "publish/{pubsubname}/*",
			Version: apiVersionV1,
			Group: &endpoints.EndpointGroup{
				Name:                 endpoints.EndpointGroupPubsub,
				Version:              endpoints.EndpointGroupVersion1,
				AppendSpanAttributes: appendPubSubSpanAttributes,
			},
			FastHTTPHandler: a.onPublish,
			Settings: endpoints.EndpointSettings{
				Name: "PublishEvent",
			},
		},
		{
			Methods: []string{nethttp.MethodPost, nethttp.MethodPut},
			Route:   "publish/bulk/{pubsubname}/*",
			Version: apiVersionV1alpha1,
			Group: &endpoints.EndpointGroup{
				Name:                 endpoints.EndpointGroupPubsub,
				Version:              endpoints.EndpointGroupVersion1alpha1,
				AppendSpanAttributes: appendPubSubSpanAttributes,
			},
			FastHTTPHandler: a.onBulkPublish,
			Settings: endpoints.EndpointSettings{
				Name: "BulkPublishEvent",
			},
		},
	}
}

func appendBindingsSpanAttributes(r *nethttp.Request, m map[string]string) {
	m[diagConsts.DBSystemSpanAttributeKey] = diagConsts.BindingBuildingBlockType
	m[diagConsts.DBConnectionStringSpanAttributeKey] = diagConsts.BindingBuildingBlockType
	m[diagConsts.DBStatementSpanAttributeKey] = r.Method + " " + r.URL.Path
	m[diagConsts.DBNameSpanAttributeKey] = chi.URLParam(r, nameParam)
}

func (a *api) constructBindingsEndpoints() []endpoints.Endpoint {
	return []endpoints.Endpoint{
		{
			Methods: []string{nethttp.MethodPost, nethttp.MethodPut},
			Route:   "bindings/{name}",
			Version: apiVersionV1,
			Group: &endpoints.EndpointGroup{
				Name:                 endpoints.EndpointGroupBindings,
				Version:              endpoints.EndpointGroupVersion1,
				AppendSpanAttributes: appendBindingsSpanAttributes,
			},
			FastHTTPHandler: a.onOutputBindingMessage,
			Settings: endpoints.EndpointSettings{
				Name: "InvokeBinding",
			},
		},
	}
}

var endpointGroupActorV1State = &endpoints.EndpointGroup{
	Name:                 endpoints.EndpointGroupActors,
	Version:              endpoints.EndpointGroupVersion1,
	AppendSpanAttributes: appendActorStateSpanAttributesFn,
}

// For timers and reminders
var endpointGroupActorV1Misc = &endpoints.EndpointGroup{
	Name:                 endpoints.EndpointGroupActors,
	Version:              endpoints.EndpointGroupVersion1,
	AppendSpanAttributes: nil, // TODO
}

func appendActorStateSpanAttributesFn(r *nethttp.Request, m map[string]string) {
	m[diagConsts.DaprAPIActorTypeID] = chi.URLParam(r, actorTypeParam) + "." + chi.URLParam(r, actorIDParam)
	m[diagConsts.DBSystemSpanAttributeKey] = diagConsts.StateBuildingBlockType
	m[diagConsts.DBConnectionStringSpanAttributeKey] = diagConsts.StateBuildingBlockType
	m[diagConsts.DBStatementSpanAttributeKey] = r.Method + " " + r.URL.Path
	m[diagConsts.DBNameSpanAttributeKey] = "actor"
}

func appendActorInvocationSpanAttributesFn(r *nethttp.Request, m map[string]string) {
	actorType := chi.URLParam(r, actorTypeParam)
	actorTypeID := actorType + "." + chi.URLParam(r, actorIDParam)
	m[diagConsts.DaprAPIActorTypeID] = actorTypeID
	m[diagConsts.GrpcServiceSpanAttributeKey] = "ServiceInvocation"
	m[diagConsts.NetPeerNameSpanAttributeKey] = actorTypeID
	m[diagConsts.DaprAPISpanNameInternal] = "CallActor/" + actorType + "/" + chi.URLParam(r, "method")
}

func actorInvocationMethodNameFn(r *nethttp.Request) string {
	return "InvokeActor/" + chi.URLParam(r, actorTypeParam) + "." + chi.URLParam(r, actorIDParam)
}

func (a *api) constructActorEndpoints() []endpoints.Endpoint {
	return []endpoints.Endpoint{
		{
			Methods:         []string{nethttp.MethodPost, nethttp.MethodPut},
			Route:           "actors/{actorType}/{actorId}/state",
			Version:         apiVersionV1,
			Group:           endpointGroupActorV1State,
			FastHTTPHandler: a.onActorStateTransaction,
			Settings: endpoints.EndpointSettings{
				Name: "ExecuteActorStateTransaction",
			},
		},
		{
			Methods: []string{nethttp.MethodGet, nethttp.MethodPost, nethttp.MethodDelete, nethttp.MethodPut},
			Route:   "actors/{actorType}/{actorId}/method/{method}",
			Version: apiVersionV1,
			Group: &endpoints.EndpointGroup{
				Name:                 endpoints.EndpointGroupActors,
				Version:              endpoints.EndpointGroupVersion1,
				AppendSpanAttributes: appendActorInvocationSpanAttributesFn,
				MethodName:           actorInvocationMethodNameFn,
			},
			FastHTTPHandler: a.onDirectActorMessage,
			Settings: endpoints.EndpointSettings{
				Name: "InvokeActor",
			},
		},
		{
			Methods:         []string{nethttp.MethodGet},
			Route:           "actors/{actorType}/{actorId}/state/{key}",
			Version:         apiVersionV1,
			Group:           endpointGroupActorV1State,
			FastHTTPHandler: a.onGetActorState,
			Settings: endpoints.EndpointSettings{
				Name: "GetActorState",
			},
		},
		{
			Methods:         []string{nethttp.MethodPost, nethttp.MethodPut},
			Route:           "actors/{actorType}/{actorId}/reminders/{name}",
			Version:         apiVersionV1,
			Group:           endpointGroupActorV1Misc,
			FastHTTPHandler: a.onCreateActorReminder,
			Settings: endpoints.EndpointSettings{
				Name: "RegisterActorReminder",
			},
		},
		{
			Methods:         []string{nethttp.MethodPost, nethttp.MethodPut},
			Route:           "actors/{actorType}/{actorId}/timers/{name}",
			Version:         apiVersionV1,
			Group:           endpointGroupActorV1Misc,
			FastHTTPHandler: a.onCreateActorTimer,
			Settings: endpoints.EndpointSettings{
				Name: "RegisterActorTimer",
			},
		},
		{
			Methods:         []string{nethttp.MethodDelete},
			Route:           "actors/{actorType}/{actorId}/reminders/{name}",
			Version:         apiVersionV1,
			Group:           endpointGroupActorV1Misc,
			FastHTTPHandler: a.onDeleteActorReminder,
			Settings: endpoints.EndpointSettings{
				Name: "UnregisterActorReminder",
			},
		},
		{
			Methods:         []string{nethttp.MethodDelete},
			Route:           "actors/{actorType}/{actorId}/timers/{name}",
			Version:         apiVersionV1,
			Group:           endpointGroupActorV1Misc,
			FastHTTPHandler: a.onDeleteActorTimer,
			Settings: endpoints.EndpointSettings{
				Name: "UnregisterActorTimer",
			},
		},
		{
			Methods:         []string{nethttp.MethodGet},
			Route:           "actors/{actorType}/{actorId}/reminders/{name}",
			Version:         apiVersionV1,
			Group:           endpointGroupActorV1Misc,
			FastHTTPHandler: a.onGetActorReminder,
			Settings: endpoints.EndpointSettings{
				Name: "GetActorReminder",
			},
		},
	}
}

var endpointGroupConfigurationV1Alpha1 = &endpoints.EndpointGroup{
	Name:                 endpoints.EndpointGroupConfiguration,
	Version:              endpoints.EndpointGroupVersion1alpha1,
	AppendSpanAttributes: nil, // TODO
}

var endpointGroupConfigurationV1 = &endpoints.EndpointGroup{
	Name:                 endpoints.EndpointGroupConfiguration,
	Version:              endpoints.EndpointGroupVersion1,
	AppendSpanAttributes: nil, // TODO
}

func (a *api) constructConfigurationEndpoints() []endpoints.Endpoint {
	return []endpoints.Endpoint{
		{
			Methods:         []string{nethttp.MethodGet},
			Route:           "configuration/{storeName}",
			Version:         apiVersionV1alpha1,
			Group:           endpointGroupConfigurationV1Alpha1,
			FastHTTPHandler: a.onGetConfiguration,
			Settings: endpoints.EndpointSettings{
				Name: "GetConfiguration",
			},
		},
		{
			Methods:         []string{nethttp.MethodGet},
			Route:           "configuration/{storeName}",
			Version:         apiVersionV1,
			Group:           endpointGroupConfigurationV1,
			FastHTTPHandler: a.onGetConfiguration,
			Settings: endpoints.EndpointSettings{
				Name: "GetConfiguration",
			},
		},
		{
			Methods:         []string{nethttp.MethodGet},
			Route:           "configuration/{storeName}/subscribe",
			Version:         apiVersionV1alpha1,
			Group:           endpointGroupConfigurationV1Alpha1,
			FastHTTPHandler: a.onSubscribeConfiguration,
			Settings: endpoints.EndpointSettings{
				Name: "SubscribeConfiguration",
			},
		},
		{
			Methods:         []string{nethttp.MethodGet},
			Route:           "configuration/{storeName}/subscribe",
			Version:         apiVersionV1,
			Group:           endpointGroupConfigurationV1,
			FastHTTPHandler: a.onSubscribeConfiguration,
			Settings: endpoints.EndpointSettings{
				Name: "SubscribeConfiguration",
			},
		},
		{
			Methods:         []string{nethttp.MethodGet},
			Route:           "configuration/{storeName}/{configurationSubscribeID}/unsubscribe",
			Version:         apiVersionV1alpha1,
			Group:           endpointGroupConfigurationV1Alpha1,
			FastHTTPHandler: a.onUnsubscribeConfiguration,
			Settings: endpoints.EndpointSettings{
				Name: "UnsubscribeConfiguration",
			},
		},
		{
			Methods:         []string{nethttp.MethodGet},
			Route:           "configuration/{storeName}/{configurationSubscribeID}/unsubscribe",
			Version:         apiVersionV1,
			Group:           endpointGroupConfigurationV1,
			FastHTTPHandler: a.onUnsubscribeConfiguration,
			Settings: endpoints.EndpointSettings{
				Name: "UnsubscribeConfiguration",
			},
		},
	}
}

func (a *api) onOutputBindingMessage(reqCtx *fasthttp.RequestCtx) {
	name := reqCtx.UserValue(nameParam).(string)
	body := reqCtx.PostBody()

	var req OutputBindingRequest
	err := json.Unmarshal(body, &req)
	if err != nil {
		msg := messages.ErrMalformedRequest.WithFormat(err)
		universalFastHTTPErrorResponder(reqCtx, msg)
		log.Debug(msg)
		return
	}

	b, err := json.Marshal(req.Data)
	if err != nil {
		msg := NewErrorResponse("ERR_MALFORMED_REQUEST_DATA", fmt.Sprintf(messages.ErrMalformedRequestData, err))
		fasthttpRespond(reqCtx, fasthttpResponseWithError(nethttp.StatusInternalServerError, msg))
		log.Debug(msg)
		return
	}

	// pass the trace context to output binding in metadata
	if span := diagUtils.SpanFromContext(reqCtx); span != nil {
		sc := span.SpanContext()
		if req.Metadata == nil {
			req.Metadata = map[string]string{}
		}
		// if sc is not empty context, set traceparent Header.
		if !sc.Equal(trace.SpanContext{}) {
			req.Metadata[traceparentHeader] = diag.SpanContextToW3CString(sc)
		}
		if sc.TraceState().Len() > 0 {
			req.Metadata[tracestateHeader] = diag.TraceStateToW3CString(sc)
		}
	}

	start := time.Now()
	resp, err := a.sendToOutputBindingFn(reqCtx, name, &bindings.InvokeRequest{
		Metadata:  req.Metadata,
		Data:      b,
		Operation: bindings.OperationKind(req.Operation),
	})
	elapsed := diag.ElapsedSince(start)

	diag.DefaultComponentMonitoring.OutputBindingEvent(context.Background(), name, req.Operation, err == nil, elapsed)

	if err != nil {
		msg := NewErrorResponse("ERR_INVOKE_OUTPUT_BINDING", fmt.Sprintf(messages.ErrInvokeOutputBinding, name, err))
		fasthttpRespond(reqCtx, fasthttpResponseWithError(nethttp.StatusInternalServerError, msg))
		log.Debug(msg)
		return
	}

	if resp == nil {
		fasthttpRespond(reqCtx, fasthttpResponseWithEmpty())
	} else {
		for k, v := range resp.Metadata {
			reqCtx.Response.Header.Add(metadataPrefix+k, v)
		}
		fasthttpRespond(reqCtx, fasthttpResponseWithJSON(nethttp.StatusOK, resp.Data, resp.Metadata))
	}
}

func (a *api) onBulkGetState(reqCtx *fasthttp.RequestCtx) {
	store, storeName, err := a.getStateStoreWithRequestValidation(reqCtx)
	if err != nil {
		log.Debug(err)
		return
	}

	var req BulkGetRequest
	err = json.Unmarshal(reqCtx.PostBody(), &req)
	if err != nil {
		msg := messages.ErrMalformedRequest.WithFormat(err)
		universalFastHTTPErrorResponder(reqCtx, msg)
		log.Debug(msg)
		return
	}

	// merge metadata from URL query parameters
	metadata := getMetadataFromFastHTTPRequest(reqCtx)
	if req.Metadata == nil {
		req.Metadata = metadata
	} else {
		for k, v := range metadata {
			req.Metadata[k] = v
		}
	}

	bulkResp := make([]BulkGetResponse, len(req.Keys))
	if len(req.Keys) == 0 {
		b, _ := json.Marshal(bulkResp)
		fasthttpRespond(reqCtx, fasthttpResponseWithJSON(nethttp.StatusOK, b, nil))
		return
	}

	var key string
	reqs := make([]state.GetRequest, len(req.Keys))
	for i, k := range req.Keys {
		key, err = stateLoader.GetModifiedStateKey(k, storeName, a.universal.AppID)
		if err != nil {
			status := apierrors.StateStoreInvalidKeyName(storeName, k, err.Error())
			universalFastHTTPErrorResponder(reqCtx, status)
			log.Debug(status)
			return
		}
		r := state.GetRequest{
			Key:      key,
			Metadata: req.Metadata,
		}
		reqs[i] = r
	}

	start := time.Now()
	policyRunner := resiliency.NewRunner[[]state.BulkGetResponse](reqCtx,
		a.universal.Resiliency.ComponentOutboundPolicy(storeName, resiliency.Statestore),
	)
	responses, err := policyRunner(func(ctx context.Context) ([]state.BulkGetResponse, error) {
		return store.BulkGet(ctx, reqs, state.BulkGetOpts{
			Parallelism: req.Parallelism,
		})
	})

	elapsed := diag.ElapsedSince(start)
	diag.DefaultComponentMonitoring.StateInvoked(context.Background(), storeName, diag.BulkGet, err == nil, elapsed)

	if err != nil {
		msg := NewErrorResponse("ERR_STATE_BULK_GET", err.Error())
		fasthttpRespond(reqCtx, fasthttpResponseWithError(nethttp.StatusInternalServerError, msg))
		log.Debug(msg)
		return
	}

	for i := 0; i < len(responses) && i < len(req.Keys); i++ {
		bulkResp[i].Key = stateLoader.GetOriginalStateKey(responses[i].Key)
		if responses[i].Error != "" {
			log.Debugf("bulk get: error getting key %s: %s", bulkResp[i].Key, responses[i].Error)
			bulkResp[i].Error = responses[i].Error
		} else {
			bulkResp[i].Data = json.RawMessage(responses[i].Data)
			bulkResp[i].ETag = responses[i].ETag
			bulkResp[i].Metadata = responses[i].Metadata
		}
	}

	if encryption.EncryptedStateStore(storeName) {
		for i := range bulkResp {
			if bulkResp[i].Error != "" || len(bulkResp[i].Data) == 0 {
				bulkResp[i].Data = nil
				continue
			}

			val, err := encryption.TryDecryptValue(storeName, bulkResp[i].Data)
			if err != nil {
				log.Debugf("Bulk get error: %v", err)
				bulkResp[i].Data = nil
				bulkResp[i].Error = err.Error()
				continue
			}

			bulkResp[i].Data = val
		}
	}

	b, _ := json.Marshal(bulkResp)
	fasthttpRespond(reqCtx, fasthttpResponseWithJSON(nethttp.StatusOK, b, nil))
}

func (a *api) getStateStoreWithRequestValidation(reqCtx *fasthttp.RequestCtx) (state.Store, string, error) {
	if a.universal.CompStore.StateStoresLen() == 0 {
		err := apierrors.StateStoreNotConfigured()
		log.Debug(err)
		universalFastHTTPErrorResponder(reqCtx, err)
		return nil, "", err
	}

	storeName := a.getStateStoreName(reqCtx)

	stateStore, ok := a.universal.CompStore.GetStateStore(storeName)
	if !ok {
		err := apierrors.StateStoreNotFound(storeName)
		log.Debug(err)
		universalFastHTTPErrorResponder(reqCtx, err)
		return nil, "", err
	}
	return stateStore, storeName, nil
}

func (a *api) onGetState(reqCtx *fasthttp.RequestCtx) {
	store, storeName, err := a.getStateStoreWithRequestValidation(reqCtx)
	if err != nil {
		log.Debug(err)
		return
	}

	metadata := getMetadataFromFastHTTPRequest(reqCtx)

	key := reqCtx.UserValue(stateKeyParam).(string)
	consistency := string(reqCtx.QueryArgs().Peek(consistencyParam))
	k, err := stateLoader.GetModifiedStateKey(key, storeName, a.universal.AppID)
	if err != nil {
		status := apierrors.StateStoreInvalidKeyName(storeName, key, err.Error())
		universalFastHTTPErrorResponder(reqCtx, status)
		log.Debug(status)

		return
	}
	req := &state.GetRequest{
		Key: k,
		Options: state.GetStateOption{
			Consistency: consistency,
		},
		Metadata: metadata,
	}

	start := time.Now()
	policyRunner := resiliency.NewRunner[*state.GetResponse](reqCtx,
		a.universal.Resiliency.ComponentOutboundPolicy(storeName, resiliency.Statestore),
	)
	resp, err := policyRunner(func(ctx context.Context) (*state.GetResponse, error) {
		return store.Get(ctx, req)
	})
	elapsed := diag.ElapsedSince(start)

	diag.DefaultComponentMonitoring.StateInvoked(context.Background(), storeName, diag.Get, err == nil, elapsed)

	if err != nil {
		msg := NewErrorResponse("ERR_STATE_GET", fmt.Sprintf(messages.ErrStateGet, key, storeName, err.Error()))
		fasthttpRespond(reqCtx, fasthttpResponseWithError(nethttp.StatusInternalServerError, msg))
		log.Debug(msg)
		return
	}

	if resp == nil || resp.Data == nil {
		fasthttpRespond(reqCtx, fasthttpResponseWithEmpty())
		return
	}

	if encryption.EncryptedStateStore(storeName) {
		val, err := encryption.TryDecryptValue(storeName, resp.Data)
		if err != nil {
			msg := NewErrorResponse("ERR_STATE_GET", fmt.Sprintf(messages.ErrStateGet, key, storeName, err.Error()))
			fasthttpRespond(reqCtx, fasthttpResponseWithError(nethttp.StatusInternalServerError, msg))
			log.Debug(msg)
			return
		}

		resp.Data = val
	}

	if resp.ETag != nil {
		reqCtx.Response.Header.Add(etagHeader, *resp.ETag)
	}

	for k, v := range resp.Metadata {
		reqCtx.Response.Header.Add(metadataPrefix+k, v)
	}

	fasthttpRespond(reqCtx, fasthttpResponseWithJSON(nethttp.StatusOK, resp.Data, resp.Metadata))
}

func (a *api) getConfigurationStoreWithRequestValidation(reqCtx *fasthttp.RequestCtx) (configuration.Store, string, error) {
	if a.universal.CompStore.ConfigurationsLen() == 0 {
		msg := NewErrorResponse("ERR_CONFIGURATION_STORE_NOT_CONFIGURED", messages.ErrConfigurationStoresNotConfigured)
		fasthttpRespond(reqCtx, fasthttpResponseWithError(nethttp.StatusInternalServerError, msg))
		log.Debug(msg)
		return nil, "", errors.New(msg.Message)
	}

	storeName := a.getStateStoreName(reqCtx)

	conf, ok := a.universal.CompStore.GetConfiguration(storeName)
	if !ok {
		msg := NewErrorResponse("ERR_CONFIGURATION_STORE_NOT_FOUND", fmt.Sprintf(messages.ErrConfigurationStoreNotFound, storeName))
		fasthttpRespond(reqCtx, fasthttpResponseWithError(nethttp.StatusBadRequest, msg))
		log.Debug(msg)
		return nil, "", errors.New(msg.Message)
	}
	return conf, storeName, nil
}

type subscribeConfigurationResponse struct {
	ID string `json:"id"`
}

type UnsubscribeConfigurationResponse struct {
	Ok      bool   `json:"ok,omitempty"      protobuf:"varint,1,opt,name=ok,proto3"`
	Message string `json:"message,omitempty" protobuf:"bytes,2,opt,name=message,proto3"`
}

type configurationEventHandler struct {
	api       *api
	storeName string
	channels  *channels.Channels
	res       resiliency.Provider
}

func (h *configurationEventHandler) updateEventHandler(ctx context.Context, e *configuration.UpdateEvent) error {
	appChannel := h.channels.AppChannel()
	if appChannel == nil {
		err := fmt.Errorf("app channel is nil. unable to send configuration update from %s", h.storeName)
		log.Error(err)
		return err
	}
	for key := range e.Items {
		policyDef := h.res.ComponentInboundPolicy(h.storeName, resiliency.Configuration)

		eventBody := &bytes.Buffer{}
		_ = json.NewEncoder(eventBody).Encode(e)

		req := invokev1.NewInvokeMethodRequest("/configuration/"+h.storeName+"/"+key).
			WithHTTPExtension(nethttp.MethodPost, "").
			WithRawData(eventBody).
			WithContentType(invokev1.JSONContentType)
		if policyDef != nil {
			req.WithReplay(policyDef.HasRetries())
		}
		defer req.Close()

		policyRunner := resiliency.NewRunner[struct{}](ctx, policyDef)
		_, err := policyRunner(func(ctx context.Context) (struct{}, error) {
			rResp, rErr := appChannel.InvokeMethod(ctx, req, "")
			if rErr != nil {
				return struct{}{}, rErr
			}
			if rResp != nil {
				defer rResp.Close()
			}

			if rResp != nil && rResp.Status().GetCode() != nethttp.StatusOK {
				return struct{}{}, fmt.Errorf("error sending configuration item to application, status %d", rResp.Status().GetCode())
			}
			return struct{}{}, nil
		})
		if err != nil {
			log.Errorf("error sending configuration item to the app: %v", err)
		}
	}
	return nil
}

func (a *api) onSubscribeConfiguration(reqCtx *fasthttp.RequestCtx) {
	store, storeName, err := a.getConfigurationStoreWithRequestValidation(reqCtx)
	if err != nil {
		log.Debug(err)
		return
	}
	if a.channels.AppChannel() == nil {
		msg := NewErrorResponse("ERR_APP_CHANNEL_NIL", "app channel is not initialized. cannot subscribe to configuration updates")
		fasthttpRespond(reqCtx, fasthttpResponseWithError(nethttp.StatusInternalServerError, msg))
		log.Debug(msg)
		return
	}
	metadata := getMetadataFromFastHTTPRequest(reqCtx)
	subscribeKeys := make([]string, 0)

	keys := make([]string, 0)
	queryKeys := reqCtx.QueryArgs().PeekMulti(configurationKeyParam)
	for _, queryKeyByte := range queryKeys {
		keys = append(keys, string(queryKeyByte))
	}

	if len(keys) > 0 {
		subscribeKeys = append(subscribeKeys, keys...)
	}

	req := &configuration.SubscribeRequest{
		Keys:     subscribeKeys,
		Metadata: metadata,
	}

	// create handler
	handler := &configurationEventHandler{
		api:       a,
		storeName: storeName,
		channels:  a.channels,
		res:       a.universal.Resiliency,
	}

	start := time.Now()
	policyRunner := resiliency.NewRunner[string](reqCtx,
		a.universal.Resiliency.ComponentOutboundPolicy(storeName, resiliency.Configuration),
	)
	subscribeID, err := policyRunner(func(ctx context.Context) (string, error) {
		return store.Subscribe(ctx, req, handler.updateEventHandler)
	})
	elapsed := diag.ElapsedSince(start)

	diag.DefaultComponentMonitoring.ConfigurationInvoked(context.Background(), storeName, diag.ConfigurationSubscribe, err == nil, elapsed)

	if err != nil {
		msg := NewErrorResponse("ERR_CONFIGURATION_SUBSCRIBE", fmt.Sprintf(messages.ErrConfigurationSubscribe, keys, storeName, err.Error()))
		fasthttpRespond(reqCtx, fasthttpResponseWithError(nethttp.StatusInternalServerError, msg))
		log.Debug(msg)
		return
	}
	respBytes, _ := json.Marshal(&subscribeConfigurationResponse{
		ID: subscribeID,
	})
	fasthttpRespond(reqCtx, fasthttpResponseWithJSON(nethttp.StatusOK, respBytes, nil))
}

func (a *api) onUnsubscribeConfiguration(reqCtx *fasthttp.RequestCtx) {
	store, storeName, err := a.getConfigurationStoreWithRequestValidation(reqCtx)
	if err != nil {
		log.Debug(err)
		return
	}
	subscribeID := reqCtx.UserValue(configurationSubscribeID).(string)

	req := configuration.UnsubscribeRequest{
		ID: subscribeID,
	}
	start := time.Now()
	policyRunner := resiliency.NewRunner[any](reqCtx,
		a.universal.Resiliency.ComponentOutboundPolicy(storeName, resiliency.Configuration),
	)
	_, err = policyRunner(func(ctx context.Context) (any, error) {
		return nil, store.Unsubscribe(ctx, &req)
	})
	elapsed := diag.ElapsedSince(start)
	diag.DefaultComponentMonitoring.ConfigurationInvoked(context.Background(), storeName, diag.ConfigurationUnsubscribe, err == nil, elapsed)

	if err != nil {
		msg := NewErrorResponse("ERR_CONFIGURATION_UNSUBSCRIBE", fmt.Sprintf(messages.ErrConfigurationUnsubscribe, subscribeID, err.Error()))
		errRespBytes, _ := json.Marshal(&UnsubscribeConfigurationResponse{
			Ok:      false,
			Message: msg.Message,
		})
		fasthttpRespond(reqCtx, fasthttpResponseWithJSON(nethttp.StatusInternalServerError, errRespBytes, nil))
		log.Debug(msg)
		return
	}
	respBytes, _ := json.Marshal(&UnsubscribeConfigurationResponse{
		Ok: true,
	})
	fasthttpRespond(reqCtx, fasthttpResponseWithJSON(nethttp.StatusOK, respBytes, nil))
}

func (a *api) onGetConfiguration(reqCtx *fasthttp.RequestCtx) {
	store, storeName, err := a.getConfigurationStoreWithRequestValidation(reqCtx)
	if err != nil {
		log.Debug(err)
		return
	}

	metadata := getMetadataFromFastHTTPRequest(reqCtx)

	keys := make([]string, 0)
	queryKeys := reqCtx.QueryArgs().PeekMulti(configurationKeyParam)
	for _, queryKeyByte := range queryKeys {
		keys = append(keys, string(queryKeyByte))
	}
	req := &configuration.GetRequest{
		Keys:     keys,
		Metadata: metadata,
	}

	start := time.Now()
	policyRunner := resiliency.NewRunner[*configuration.GetResponse](reqCtx,
		a.universal.Resiliency.ComponentOutboundPolicy(storeName, resiliency.Configuration),
	)
	getResponse, err := policyRunner(func(ctx context.Context) (*configuration.GetResponse, error) {
		return store.Get(ctx, req)
	})
	elapsed := diag.ElapsedSince(start)

	diag.DefaultComponentMonitoring.ConfigurationInvoked(context.Background(), storeName, diag.Get, err == nil, elapsed)

	if err != nil {
		msg := NewErrorResponse("ERR_CONFIGURATION_GET", fmt.Sprintf(messages.ErrConfigurationGet, keys, storeName, err.Error()))
		fasthttpRespond(reqCtx, fasthttpResponseWithError(nethttp.StatusInternalServerError, msg))
		log.Debug(msg)
		return
	}

	if getResponse == nil || getResponse.Items == nil || len(getResponse.Items) == 0 {
		fasthttpRespond(reqCtx, fasthttpResponseWithEmpty())
		return
	}

	respBytes, _ := json.Marshal(getResponse.Items)

	fasthttpRespond(reqCtx, fasthttpResponseWithJSON(nethttp.StatusOK, respBytes, nil))
}

func extractEtag(reqCtx *fasthttp.RequestCtx) (hasEtag bool, etag string) {
	reqCtx.Request.Header.VisitAll(func(key []byte, value []byte) {
		if string(key) == "If-Match" {
			etag = string(value)
			hasEtag = true
			return
		}
	})

	return hasEtag, etag
}

func (a *api) onDeleteState(reqCtx *fasthttp.RequestCtx) {
	store, storeName, err := a.getStateStoreWithRequestValidation(reqCtx)
	if err != nil {
		log.Debug(err)
		return
	}

	key := reqCtx.UserValue(stateKeyParam).(string)

	concurrency := string(reqCtx.QueryArgs().Peek(concurrencyParam))
	consistency := string(reqCtx.QueryArgs().Peek(consistencyParam))

	metadata := getMetadataFromFastHTTPRequest(reqCtx)
	k, err := stateLoader.GetModifiedStateKey(key, storeName, a.universal.AppID)
	if err != nil {
		status := apierrors.StateStoreInvalidKeyName(storeName, key, err.Error())
		universalFastHTTPErrorResponder(reqCtx, status)
		log.Debug(status)
		return
	}
	req := state.DeleteRequest{
		Key: k,
		Options: state.DeleteStateOption{
			Concurrency: concurrency,
			Consistency: consistency,
		},
		Metadata: metadata,
	}

	exists, etag := extractEtag(reqCtx)
	if exists {
		req.ETag = &etag
	}

	start := time.Now()
	policyRunner := resiliency.NewRunner[any](reqCtx,
		a.universal.Resiliency.ComponentOutboundPolicy(storeName, resiliency.Statestore),
	)
	_, err = policyRunner(func(ctx context.Context) (any, error) {
		return nil, store.Delete(ctx, &req)
	})
	elapsed := diag.ElapsedSince(start)

	diag.DefaultComponentMonitoring.StateInvoked(reqCtx, storeName, diag.Delete, err == nil, elapsed)

	if err != nil {
		statusCode, errMsg, resp := a.stateErrorResponse(err, "ERR_STATE_DELETE")
		resp.Message = fmt.Sprintf(messages.ErrStateDelete, key, errMsg)

		fasthttpRespond(reqCtx, fasthttpResponseWithError(statusCode, resp))
		log.Debug(resp.Message)
		return
	}
	fasthttpRespond(reqCtx, fasthttpResponseWithEmpty())
}

func (a *api) onPostState(reqCtx *fasthttp.RequestCtx) {
	store, storeName, err := a.getStateStoreWithRequestValidation(reqCtx)
	if err != nil {
		log.Debug(err)
		return
	}

	reqs := []state.SetRequest{}
	err = json.Unmarshal(reqCtx.PostBody(), &reqs)
	if err != nil {
		msg := NewErrorResponse("ERR_MALFORMED_REQUEST", err.Error())
		fasthttpRespond(reqCtx, fasthttpResponseWithError(nethttp.StatusBadRequest, msg))
		log.Debug(msg)
		return
	}
	if len(reqs) == 0 {
		fasthttpRespond(reqCtx, fasthttpResponseWithEmpty())
		return
	}

	metadata := getMetadataFromFastHTTPRequest(reqCtx)

	for i, r := range reqs {
		if len(reqs[i].Key) == 0 {
			msg := NewErrorResponse("ERR_MALFORMED_REQUEST", `"key" is a required field`)
			fasthttpRespond(reqCtx, fasthttpResponseWithError(nethttp.StatusBadRequest, msg))
			log.Debug(msg)
			return
		}

		// merge metadata from URL query parameters
		if reqs[i].Metadata == nil {
			reqs[i].Metadata = metadata
		} else {
			for k, v := range metadata {
				reqs[i].Metadata[k] = v
			}
		}

		reqs[i].Key, err = stateLoader.GetModifiedStateKey(r.Key, storeName, a.universal.AppID)
		if err != nil {
			status := apierrors.StateStoreInvalidKeyName(storeName, r.Key, err.Error())
			universalFastHTTPErrorResponder(reqCtx, status)
			log.Debug(status)
			return
		}

		if encryption.EncryptedStateStore(storeName) {
			data := []byte(fmt.Sprintf("%v", r.Value))
			val, encErr := encryption.TryEncryptValue(storeName, data)
			if encErr != nil {
				statusCode, errMsg, resp := a.stateErrorResponse(encErr, "ERR_STATE_SAVE")
				resp.Message = fmt.Sprintf(messages.ErrStateSave, storeName, errMsg)

				fasthttpRespond(reqCtx, fasthttpResponseWithError(statusCode, resp))
				log.Debug(resp.Message)
				return
			}

			reqs[i].Value = val
		}
	}

	start := time.Now()
	err = stateLoader.PerformBulkStoreOperation(reqCtx, reqs,
		a.universal.Resiliency.ComponentOutboundPolicy(storeName, resiliency.Statestore),
		state.BulkStoreOpts{},
		store.Set,
		store.BulkSet,
	)
	elapsed := diag.ElapsedSince(start)

	diag.DefaultComponentMonitoring.StateInvoked(reqCtx, storeName, diag.Set, err == nil, elapsed)

	if err != nil {
		statusCode, errMsg, resp := a.stateErrorResponse(err, "ERR_STATE_SAVE")
		resp.Message = fmt.Sprintf(messages.ErrStateSave, storeName, errMsg)

		fasthttpRespond(reqCtx, fasthttpResponseWithError(statusCode, resp))
		log.Debug(resp.Message)
		return
	}

	fasthttpRespond(reqCtx, fasthttpResponseWithEmpty())
}

// stateErrorResponse takes a state store error and returns a corresponding status code, error message and modified user error.
func (a *api) stateErrorResponse(err error, errorCode string) (int, string, ErrorResponse) {
	etag, code, message := a.etagError(err)

	r := ErrorResponse{
		ErrorCode: errorCode,
	}
	if etag {
		return code, message, r
	}
	message = err.Error()

	return nethttp.StatusInternalServerError, message, r
}

// etagError checks if the error from the state store is an etag error and returns a bool for indication,
// an status code and an error message.
func (a *api) etagError(err error) (bool, int, string) {
	var etagErr *state.ETagError
	if errors.As(err, &etagErr) {
		switch etagErr.Kind() {
		case state.ETagMismatch:
			return true, nethttp.StatusConflict, etagErr.Error()
		case state.ETagInvalid:
			return true, nethttp.StatusBadRequest, etagErr.Error()
		}
	}
	return false, -1, ""
}

func (a *api) getStateStoreName(reqCtx *fasthttp.RequestCtx) string {
	return reqCtx.UserValue(storeNameParam).(string)
}

func (a *api) onCreateActorReminder(reqCtx *fasthttp.RequestCtx) {
	if !a.actorReadinessCheckFastHTTP(reqCtx) {
		// Response already sent
		return
	}

	actorType := reqCtx.UserValue(actorTypeParam).(string)
	actorID := reqCtx.UserValue(actorIDParam).(string)
	name := reqCtx.UserValue(nameParam).(string)

	var req actors.CreateReminderRequest
	err := json.Unmarshal(reqCtx.PostBody(), &req)
	if err != nil {
		msg := messages.ErrMalformedRequest.WithFormat(err)
		universalFastHTTPErrorResponder(reqCtx, msg)
		log.Debug(msg)
		return
	}

	req.Name = name
	req.ActorType = actorType
	req.ActorID = actorID

	err = a.universal.Actors.CreateReminder(reqCtx, &req)
	if err != nil {
		if errors.Is(err, actors.ErrReminderOpActorNotHosted) {
			msg := messages.ErrActorReminderOpActorNotHosted
			universalFastHTTPErrorResponder(reqCtx, msg)
			log.Debug(msg)
			return
		}

		msg := NewErrorResponse("ERR_ACTOR_REMINDER_CREATE", fmt.Sprintf(messages.ErrActorReminderCreate, err))
		fasthttpRespond(reqCtx, fasthttpResponseWithError(nethttp.StatusInternalServerError, msg))
		log.Debug(msg)
		return
	}

	fasthttpRespond(reqCtx, fasthttpResponseWithEmpty())
}

func (a *api) onCreateActorTimer(reqCtx *fasthttp.RequestCtx) {
	if !a.actorReadinessCheckFastHTTP(reqCtx) {
		// Response already sent
		return
	}

	actorType := reqCtx.UserValue(actorTypeParam).(string)
	actorID := reqCtx.UserValue(actorIDParam).(string)
	name := reqCtx.UserValue(nameParam).(string)

	var req actors.CreateTimerRequest
	err := json.Unmarshal(reqCtx.PostBody(), &req)
	if err != nil {
		msg := messages.ErrMalformedRequest.WithFormat(err)
		universalFastHTTPErrorResponder(reqCtx, msg)
		log.Debug(msg)
		return
	}

	req.Name = name
	req.ActorType = actorType
	req.ActorID = actorID

	err = a.universal.Actors.CreateTimer(reqCtx, &req)
	if err != nil {
		msg := NewErrorResponse("ERR_ACTOR_TIMER_CREATE", fmt.Sprintf(messages.ErrActorTimerCreate, err))
		fasthttpRespond(reqCtx, fasthttpResponseWithError(nethttp.StatusInternalServerError, msg))
		log.Debug(msg)
	} else {
		fasthttpRespond(reqCtx, fasthttpResponseWithEmpty())
	}
}

func (a *api) onDeleteActorReminder(reqCtx *fasthttp.RequestCtx) {
	if !a.actorReadinessCheckFastHTTP(reqCtx) {
		// Response already sent
		return
	}

	actorType := reqCtx.UserValue(actorTypeParam).(string)
	actorID := reqCtx.UserValue(actorIDParam).(string)
	name := reqCtx.UserValue(nameParam).(string)

	req := actors.DeleteReminderRequest{
		Name:      name,
		ActorID:   actorID,
		ActorType: actorType,
	}

	err := a.universal.Actors.DeleteReminder(reqCtx, &req)
	if err != nil {
		if errors.Is(err, actors.ErrReminderOpActorNotHosted) {
			msg := messages.ErrActorReminderOpActorNotHosted
			universalFastHTTPErrorResponder(reqCtx, msg)
			log.Debug(msg)
			return
		}

		msg := NewErrorResponse("ERR_ACTOR_REMINDER_DELETE", fmt.Sprintf(messages.ErrActorReminderDelete, err))
		fasthttpRespond(reqCtx, fasthttpResponseWithError(nethttp.StatusInternalServerError, msg))
		log.Debug(msg)
		return
	}

	fasthttpRespond(reqCtx, fasthttpResponseWithEmpty())
}

func (a *api) onActorStateTransaction(reqCtx *fasthttp.RequestCtx) {
	if !a.actorReadinessCheckFastHTTP(reqCtx) {
		// Response already sent
		return
	}

	actorType := reqCtx.UserValue(actorTypeParam).(string)
	actorID := reqCtx.UserValue(actorIDParam).(string)
	body := reqCtx.PostBody()

	var ops []actors.TransactionalOperation
	err := json.Unmarshal(body, &ops)
	if err != nil {
		msg := NewErrorResponse("ERR_MALFORMED_REQUEST", err.Error())
		fasthttpRespond(reqCtx, fasthttpResponseWithError(nethttp.StatusBadRequest, msg))
		log.Debug(msg)
		return
	}

	hosted := a.universal.Actors.IsActorHosted(reqCtx, &actors.ActorHostedRequest{
		ActorType: actorType,
		ActorID:   actorID,
	})

	if !hosted {
		msg := NewErrorResponse("ERR_ACTOR_INSTANCE_MISSING", messages.ErrActorInstanceMissing)
		fasthttpRespond(reqCtx, fasthttpResponseWithError(nethttp.StatusBadRequest, msg))
		log.Debug(msg)
		return
	}

	req := actors.TransactionalRequest{
		ActorID:    actorID,
		ActorType:  actorType,
		Operations: ops,
	}

	err = a.universal.Actors.TransactionalStateOperation(reqCtx, &req)
	if err != nil {
		msg := NewErrorResponse("ERR_ACTOR_STATE_TRANSACTION_SAVE", fmt.Sprintf(messages.ErrActorStateTransactionSave, err))
		fasthttpRespond(reqCtx, fasthttpResponseWithError(nethttp.StatusInternalServerError, msg))
		log.Debug(msg)
	} else {
		fasthttpRespond(reqCtx, fasthttpResponseWithEmpty())
	}
}

func (a *api) onGetActorReminder(reqCtx *fasthttp.RequestCtx) {
	if !a.actorReadinessCheckFastHTTP(reqCtx) {
		// Response already sent
		return
	}

	actorType := reqCtx.UserValue(actorTypeParam).(string)
	actorID := reqCtx.UserValue(actorIDParam).(string)
	name := reqCtx.UserValue(nameParam).(string)

	resp, err := a.universal.Actors.GetReminder(reqCtx, &actors.GetReminderRequest{
		ActorType: actorType,
		ActorID:   actorID,
		Name:      name,
	})
	if err != nil {
		if errors.Is(err, actors.ErrReminderOpActorNotHosted) {
			msg := messages.ErrActorReminderOpActorNotHosted
			universalFastHTTPErrorResponder(reqCtx, msg)
			log.Debug(msg)
			return
		}

		msg := NewErrorResponse("ERR_ACTOR_REMINDER_GET", fmt.Sprintf(messages.ErrActorReminderGet, err))
		fasthttpRespond(reqCtx, fasthttpResponseWithError(nethttp.StatusInternalServerError, msg))
		log.Debug(msg)
		return
	}

	b, err := json.Marshal(resp)
	if err != nil {
		msg := NewErrorResponse("ERR_ACTOR_REMINDER_GET", fmt.Sprintf(messages.ErrActorReminderGet, err))
		fasthttpRespond(reqCtx, fasthttpResponseWithError(nethttp.StatusInternalServerError, msg))
		log.Debug(msg)
		return
	}

	fasthttpRespond(reqCtx, fasthttpResponseWithJSON(nethttp.StatusOK, b, nil))
}

func (a *api) onDeleteActorTimer(reqCtx *fasthttp.RequestCtx) {
	if !a.actorReadinessCheckFastHTTP(reqCtx) {
		// Response already sent
		return
	}

	actorType := reqCtx.UserValue(actorTypeParam).(string)
	actorID := reqCtx.UserValue(actorIDParam).(string)
	name := reqCtx.UserValue(nameParam).(string)

	req := actors.DeleteTimerRequest{
		Name:      name,
		ActorID:   actorID,
		ActorType: actorType,
	}
	err := a.universal.Actors.DeleteTimer(reqCtx, &req)
	if err != nil {
		msg := NewErrorResponse("ERR_ACTOR_TIMER_DELETE", fmt.Sprintf(messages.ErrActorTimerDelete, err))
		fasthttpRespond(reqCtx, fasthttpResponseWithError(nethttp.StatusInternalServerError, msg))
		log.Debug(msg)
	} else {
		fasthttpRespond(reqCtx, fasthttpResponseWithEmpty())
	}
}

func (a *api) onDirectActorMessage(reqCtx *fasthttp.RequestCtx) {
	if !a.actorReadinessCheckFastHTTP(reqCtx) {
		// Response already sent
		return
	}

	actorType := reqCtx.UserValue(actorTypeParam).(string)
	actorID := reqCtx.UserValue(actorIDParam).(string)
	verb := strings.ToUpper(string(reqCtx.Method()))
	method := reqCtx.UserValue(methodParam).(string)

	policyDef := a.universal.Resiliency.ActorPreLockPolicy(actorType, actorID)

	req := invokev1.NewInvokeMethodRequest(method).
		WithActor(actorType, actorID).
		WithHTTPExtension(verb, reqCtx.QueryArgs().String()).
		WithRawDataBytes(reqCtx.PostBody()).
		WithContentType(string(reqCtx.Request.Header.ContentType())).
		// Save headers to internal metadata
		WithFastHTTPHeaders(&reqCtx.Request.Header)
	if policyDef != nil {
		req.WithReplay(policyDef.HasRetries())
	}
	defer req.Close()

	// Unlike other actor calls, resiliency is handled here for invocation.
	// This is due to actor invocation involving a lookup for the host.
	// Having the retry here allows us to capture that and be resilient to host failure.
	// Additionally, we don't perform timeouts at this level. This is because an actor
	// should technically wait forever on the locking mechanism. If we timeout while
	// waiting for the lock, we can also create a queue of calls that will try and continue
	// after the timeout.
	policyRunner := resiliency.NewRunnerWithOptions(reqCtx, policyDef,
		resiliency.RunnerOpts[*invokev1.InvokeMethodResponse]{
			Disposer: resiliency.DisposerCloser[*invokev1.InvokeMethodResponse],
		},
	)
	resp, err := policyRunner(func(ctx context.Context) (*invokev1.InvokeMethodResponse, error) {
		return a.universal.Actors.Call(ctx, req)
	})

	if resp != nil {
		defer resp.Close()
	}

	if err != nil {
		actorErr, isActorError := actorerrors.As(err)
		if !isActorError {
			msg := NewErrorResponse("ERR_ACTOR_INVOKE_METHOD", fmt.Sprintf(messages.ErrActorInvoke, err))
			fasthttpRespond(reqCtx, fasthttpResponseWithError(nethttp.StatusInternalServerError, msg))
			log.Debug(msg)
			return
		}

		// Use Add to ensure headers are appended and not replaced
		invokev1.InternalMetadataToHTTPHeader(reqCtx, actorErr.Headers(), reqCtx.Response.Header.Add)
		reqCtx.Response.Header.SetContentType(actorErr.ContentType())

		// Construct response.
		statusCode := actorErr.StatusCode()
		body := actorErr.Body()
		fasthttpRespond(reqCtx, fasthttpResponseWith(statusCode, body))
		return
	}

	if resp == nil {
		msg := NewErrorResponse("ERR_ACTOR_INVOKE_METHOD", fmt.Sprintf(messages.ErrActorInvoke, "failed to cast response"))
		fasthttpRespond(reqCtx, fasthttpResponseWithError(nethttp.StatusInternalServerError, msg))
		log.Debug(msg)
		return
	}

	// Use Add to ensure headers are appended and not replaced
	invokev1.InternalMetadataToHTTPHeader(reqCtx, resp.Headers(), reqCtx.Response.Header.Add)
	body, err := resp.RawDataFull()
	if err != nil {
		msg := NewErrorResponse("ERR_ACTOR_INVOKE_METHOD", fmt.Sprintf(messages.ErrActorInvoke, err))
		fasthttpRespond(reqCtx, fasthttpResponseWithError(nethttp.StatusInternalServerError, msg))
		log.Debug(msg)
		return
	}
	reqCtx.Response.Header.SetContentType(resp.ContentType())

	// Construct response.
	statusCode := int(resp.Status().GetCode())
	if !resp.IsHTTPResponse() {
		statusCode = invokev1.HTTPStatusFromCode(codes.Code(statusCode))
	}
	fasthttpRespond(reqCtx, fasthttpResponseWith(statusCode, body))
}

func (a *api) onGetActorState(reqCtx *fasthttp.RequestCtx) {
	if !a.actorReadinessCheckFastHTTP(reqCtx) {
		// Response already sent
		return
	}

	actorType := reqCtx.UserValue(actorTypeParam).(string)
	actorID := reqCtx.UserValue(actorIDParam).(string)
	key := reqCtx.UserValue(stateKeyParam).(string)

	hosted := a.universal.Actors.IsActorHosted(reqCtx, &actors.ActorHostedRequest{
		ActorType: actorType,
		ActorID:   actorID,
	})

	if !hosted {
		msg := NewErrorResponse("ERR_ACTOR_INSTANCE_MISSING", messages.ErrActorInstanceMissing)
		fasthttpRespond(reqCtx, fasthttpResponseWithError(nethttp.StatusBadRequest, msg))
		log.Debug(msg)
		return
	}

	req := actors.GetStateRequest{
		ActorType: actorType,
		ActorID:   actorID,
		Key:       key,
	}

	resp, err := a.universal.Actors.GetState(reqCtx, &req)
	if err != nil {
		msg := NewErrorResponse("ERR_ACTOR_STATE_GET", fmt.Sprintf(messages.ErrActorStateGet, err))
		fasthttpRespond(reqCtx, fasthttpResponseWithError(nethttp.StatusInternalServerError, msg))
		log.Debug(msg)
	} else {
		if resp == nil || len(resp.Data) == 0 {
			fasthttpRespond(reqCtx, fasthttpResponseWithEmpty())
			return
		}
		fasthttpRespond(reqCtx, fasthttpResponseWithJSON(nethttp.StatusOK, resp.Data, resp.Metadata))
	}
}

func (a *api) onPublish(reqCtx *fasthttp.RequestCtx) {
	thepubsub, pubsubName, topic, validationErr := a.validateAndGetPubsubAndTopic(reqCtx)

	if validationErr != nil {
		log.Debug(validationErr)
		universalFastHTTPErrorResponder(reqCtx, validationErr)
		return
	}

	body := reqCtx.PostBody()
	contentType := string(reqCtx.Request.Header.Peek("Content-Type"))
	metadata := getMetadataFromFastHTTPRequest(reqCtx)

	rawPayload, metaErr := contribMetadata.IsRawPayload(metadata)
	if metaErr != nil {
<<<<<<< HEAD
		err := apierrors.PubSubMetadataDeserialize(pubsubName, string(contribMetadata.PubSubType), metadata, metaErr)
		universalFastHTTPErrorResponder(reqCtx, err)
		log.Debug(err)
=======
		msg := messages.ErrPubSubMetadataDeserialize.WithFormat(metaErr)
		universalFastHTTPErrorResponder(reqCtx, msg)
		log.Debug(msg)
>>>>>>> 57155961
		return
	}

	data := body

	if !rawPayload {
		span := diagUtils.SpanFromContext(reqCtx)
		corID, traceState := diag.TraceIDAndStateFromSpan(span)
		envelope, err := runtimePubsub.NewCloudEvent(&runtimePubsub.CloudEvent{
			Source:          a.universal.AppID,
			Topic:           topic,
			DataContentType: contentType,
			Data:            body,
			TraceID:         corID,
			TraceState:      traceState,
			Pubsub:          pubsubName,
		}, metadata)
		if err != nil {
			nerr := apierrors.PubSubCloudEventCreation(pubsubName, string(contribMetadata.PubSubType), map[string]string{"appID": a.universal.AppID, "error": err.Error()})
			universalFastHTTPErrorResponder(reqCtx, nerr)
			log.Debug(nerr)
			return
		}

		features := thepubsub.Features()

		pubsub.ApplyMetadata(envelope, features, metadata)

		data, err = json.Marshal(envelope)
		if err != nil {
			nerr := apierrors.PubSubMarshalEnvelope(pubsubName, topic, string(contribMetadata.PubSubType), map[string]string{"appID": a.universal.AppID, "error": err.Error()})
			universalFastHTTPErrorResponder(reqCtx, nerr)
			log.Debug(nerr)
			return
		}
	}

	req := pubsub.PublishRequest{
		PubsubName: pubsubName,
		Topic:      topic,
		Data:       data,
		Metadata:   metadata,
	}

	start := time.Now()
	err := a.pubsubAdapter.Publish(reqCtx, &req)
	elapsed := diag.ElapsedSince(start)

	diag.DefaultComponentMonitoring.PubsubEgressEvent(context.Background(), pubsubName, topic, err == nil, elapsed)

	if err != nil {
		var nerr error
		nerr = apierrors.PubSubPublishMessage(pubsubName, string(contribMetadata.PubSubType), topic, err)

		if errors.As(err, &runtimePubsub.NotAllowedError{}) {
			nerr = apierrors.PubSubPublishForbidden(pubsubName, string(contribMetadata.PubSubType), topic, a.universal.AppID, err)
		}

		if errors.As(err, &runtimePubsub.NotFoundError{}) {
			nerr = apierrors.PubSubTestNotFound(pubsubName, string(contribMetadata.PubSubType), topic, err)
		}

		universalFastHTTPErrorResponder(reqCtx, nerr)
		log.Debug(nerr)
	} else {
		fasthttpRespond(reqCtx, fasthttpResponseWithEmpty())
	}
}

type bulkPublishMessageEntry struct {
	EntryID     string            `json:"entryId,omitempty"`
	Event       interface{}       `json:"event"`
	ContentType string            `json:"contentType"`
	Metadata    map[string]string `json:"metadata,omitempty"`
}

func (a *api) onBulkPublish(reqCtx *fasthttp.RequestCtx) {
	thepubsub, pubsubName, topic, validationErr := a.validateAndGetPubsubAndTopic(reqCtx)

	if validationErr != nil {
		log.Debug(validationErr)
		universalFastHTTPErrorResponder(reqCtx, validationErr)
		return
	}

	body := reqCtx.PostBody()
	metadata := getMetadataFromFastHTTPRequest(reqCtx)
	rawPayload, metaErr := contribMetadata.IsRawPayload(metadata)
	if metaErr != nil {
		err := apierrors.PubSubMetadataDeserialize(pubsubName, string(contribMetadata.PubSubType), metadata, metaErr)
		log.Debug(err)
		universalFastHTTPErrorResponder(reqCtx, err)
		return
	}

	// Extract trace context from context.
	span := diagUtils.SpanFromContext(reqCtx)

	incomingEntries := make([]bulkPublishMessageEntry, 0)
	err := json.Unmarshal(body, &incomingEntries)
	if err != nil {
		nerr := apierrors.PubSubUnMarshalEvents(pubsubName, string(contribMetadata.PubSubType), topic, map[string]string{"appID": a.universal.AppID}, err)
		universalFastHTTPErrorResponder(reqCtx, nerr)
		log.Debug(nerr)
		return
	}
	entries := make([]pubsub.BulkMessageEntry, len(incomingEntries))

	entryIDSet := map[string]struct{}{}

	for i, entry := range incomingEntries {
		var dBytes []byte
		dBytes, err = ConvertEventToBytes(entry.Event, entry.ContentType)
		if err != nil {
			nerr := apierrors.PubSubMarshalEvents(pubsubName, string(contribMetadata.PubSubType), topic, map[string]string{"appID": a.universal.AppID, "error": err.Error()})
			universalFastHTTPErrorResponder(reqCtx, nerr)
			log.Debug(nerr)
			return
		}
		entries[i] = pubsub.BulkMessageEntry{
			Event:       dBytes,
			ContentType: entry.ContentType,
		}
		if entry.Metadata != nil {
			// Populate entry metadata with request level metadata. Entry level metadata keys
			// override request level metadata.
			entries[i].Metadata = utils.PopulateMetadataForBulkPublishEntry(metadata, entry.Metadata)
		}
		if _, ok := entryIDSet[entry.EntryID]; ok || entry.EntryID == "" {
			nerr := apierrors.PubSubMarshalEvents(pubsubName, string(contribMetadata.PubSubType), topic, map[string]string{"appID": a.universal.AppID, "error": "entryId is duplicated or not present for entry"})
			universalFastHTTPErrorResponder(reqCtx, nerr)
			log.Debug(nerr)
			return
		}
		entryIDSet[entry.EntryID] = struct{}{}
		entries[i].EntryId = entry.EntryID
	}

	spanMap := map[int]trace.Span{}
	// closeChildSpans method is called on every respond() call in all return paths in the following block of code.
	closeChildSpans := func(ctx *fasthttp.RequestCtx) {
		for _, span := range spanMap {
			diag.UpdateSpanStatusFromHTTPStatus(span, ctx.Response.StatusCode())
			span.End()
		}
	}
	features := thepubsub.Features()
	if !rawPayload {
		for i := range entries {
			childSpan := diag.StartProducerSpanChildFromParent(reqCtx, span)
			corID, traceState := diag.TraceIDAndStateFromSpan(childSpan)
			// For multiple events in a single bulk call traceParent is different for each event.
			// Populate W3C traceparent to cloudevent envelope
			spanMap[i] = childSpan

			var envelope map[string]interface{}
			envelope, err = runtimePubsub.NewCloudEvent(&runtimePubsub.CloudEvent{
				Source:          a.universal.AppID,
				Topic:           topic,
				DataContentType: entries[i].ContentType,
				Data:            entries[i].Event,
				TraceID:         corID,
				TraceState:      traceState,
				Pubsub:          pubsubName,
			}, entries[i].Metadata)
			if err != nil {
				nerr := apierrors.PubSubCloudEventCreation(pubsubName, string(contribMetadata.PubSubType), map[string]string{"appID": a.universal.AppID, "error": err.Error()})
				standardizedErr, ok := kiterrors.FromError(nerr)
				if ok {
					fasthttpRespond(reqCtx, fasthttpResponseWithError(standardizedErr.HTTPStatusCode(), standardizedErr), closeChildSpans)
				}
				log.Debug(nerr)
				return
			}

			pubsub.ApplyMetadata(envelope, features, entries[i].Metadata)

			entries[i].Event, err = json.Marshal(envelope)
			if err != nil {
				nerr := apierrors.PubSubMarshalEnvelope(pubsubName, topic, string(contribMetadata.PubSubType), map[string]string{"appID": a.universal.AppID})
				standardizedErr, ok := kiterrors.FromError(nerr)
				if ok {
					fasthttpRespond(reqCtx, fasthttpResponseWithError(standardizedErr.HTTPStatusCode(), standardizedErr), closeChildSpans)
				}
				log.Debug(nerr)
				return
			}
		}
	}

	req := pubsub.BulkPublishRequest{
		PubsubName: pubsubName,
		Topic:      topic,
		Entries:    entries,
		Metadata:   metadata,
	}

	start := time.Now()
	res, err := a.pubsubAdapter.BulkPublish(reqCtx, &req)
	elapsed := diag.ElapsedSince(start)

	// BulkPublishResponse contains all failed entries from the request.
	// If there are no errors, then an empty response is returned.
	bulkRes := BulkPublishResponse{}
	eventsPublished := int64(len(req.Entries))
	if len(res.FailedEntries) != 0 {
		eventsPublished -= int64(len(res.FailedEntries))
	}

	diag.DefaultComponentMonitoring.BulkPubsubEgressEvent(context.Background(), pubsubName, topic, err == nil, eventsPublished, elapsed)

	if err != nil {
		bulkRes.FailedEntries = make([]BulkPublishResponseFailedEntry, 0, len(res.FailedEntries))
		for _, r := range res.FailedEntries {
			resEntry := BulkPublishResponseFailedEntry{EntryId: r.EntryId}
			if r.Error != nil {
				resEntry.Error = r.Error.Error()
			}
			bulkRes.FailedEntries = append(bulkRes.FailedEntries, resEntry)
		}
		bulkRes.ErrorCode = "ERR_PUBSUB_PUBLISH_MESSAGE"

		if !errors.As(err, &runtimePubsub.NotAllowedError{}) && !errors.As(err, &runtimePubsub.NotFoundError{}) {
			err = apierrors.PubSubPublishMessage(pubsubName, string(contribMetadata.PubSubType), topic, err)
			log.Debug(err)
		}

		if errors.As(err, &runtimePubsub.NotAllowedError{}) {
			nerr := apierrors.PubSubPublishForbidden(pubsubName, string(contribMetadata.PubSubType), topic, a.universal.AppID, err)
			standardizedErr, ok := kiterrors.FromError(nerr)
			if ok {
				fasthttpRespond(reqCtx, fasthttpResponseWithError(standardizedErr.HTTPStatusCode(), standardizedErr), closeChildSpans)
			}
			log.Debug(nerr)
			return
		}

		if errors.As(err, &runtimePubsub.NotFoundError{}) {
			nerr := apierrors.PubSubTestNotFound(pubsubName, string(contribMetadata.PubSubType), topic, err)
			standardizedErr, ok := kiterrors.FromError(nerr)
			if ok {
				fasthttpRespond(reqCtx, fasthttpResponseWithError(standardizedErr.HTTPStatusCode(), standardizedErr), closeChildSpans)
			}

			log.Debug(nerr)
			return
		}

		// Return the error along with the list of failed entries.
		resData, _ := json.Marshal(bulkRes)
		standardizedErr, ok := kiterrors.FromError(err)
		if ok {
			fasthttpRespond(reqCtx, fasthttpResponseWithJSON(standardizedErr.HTTPStatusCode(), resData, map[string]string{"responseData": string(resData), "error": standardizedErr.Error()}), closeChildSpans)
		}
		return
	}

	// If there are no errors, then an empty response is returned.
	fasthttpRespond(reqCtx, fasthttpResponseWithEmpty(), closeChildSpans)
}

// validateAndGetPubsubAndTopic takes input as request context and returns the pubsub interface, pubsub name, topic name,
// or error status code and an ErrorResponse object.
<<<<<<< HEAD
func (a *api) validateAndGetPubsubAndTopic(reqCtx *fasthttp.RequestCtx) (pubsub.PubSub, string, string, error) {
	var err error
	pubsubName := reqCtx.UserValue(pubsubnameparam).(string)
	pubsubType := string(contribMetadata.PubSubType)
	metadata := getMetadataFromFastHTTPRequest(reqCtx)

	if a.pubsubAdapter == nil {
		err = apierrors.PubSubNotConfigured(pubsubName, pubsubType, metadata)
		return nil, "", "", err
=======
func (a *api) validateAndGetPubsubAndTopic(reqCtx *fasthttp.RequestCtx) (pubsub.PubSub, string, string, int, *ErrorResponse) {
	if a.pubsubAdapter == nil {
		msg := NewErrorResponse("ERR_PUBSUB_NOT_CONFIGURED", messages.ErrPubsubNotConfigured)
		return nil, "", "", nethttp.StatusBadRequest, &msg
>>>>>>> 57155961
	}

	if pubsubName == "" {
<<<<<<< HEAD
		err = apierrors.PubSubNameEmpty(pubsubName, pubsubType, metadata)
		return nil, "", "", err
=======
		msg := NewErrorResponse("ERR_PUBSUB_EMPTY", messages.ErrPubsubEmpty)
		return nil, "", "", nethttp.StatusNotFound, &msg
>>>>>>> 57155961
	}

	thepubsub, ok := a.universal.CompStore.GetPubSub(pubsubName)
	if !ok {
<<<<<<< HEAD
		err = apierrors.PubSubNotFound(pubsubName, pubsubType, metadata)
		return nil, "", "", err
=======
		msg := NewErrorResponse("ERR_PUBSUB_NOT_FOUND", fmt.Sprintf(messages.ErrPubsubNotFound, pubsubName))
		return nil, "", "", nethttp.StatusNotFound, &msg
>>>>>>> 57155961
	}

	topic := reqCtx.UserValue(wildcardParam).(string)
	if topic == "" {
<<<<<<< HEAD
		err = apierrors.PubSubTopicEmpty(pubsubName, pubsubType, metadata)
		return nil, "", "", err
=======
		msg := NewErrorResponse("ERR_TOPIC_EMPTY", fmt.Sprintf(messages.ErrTopicEmpty, pubsubName))
		return nil, "", "", nethttp.StatusNotFound, &msg
>>>>>>> 57155961
	}

	return thepubsub.Component, pubsubName, topic, err
}

// GetStatusCodeFromMetadata extracts the http status code from the metadata if it exists.
func GetStatusCodeFromMetadata(metadata map[string]string) int {
	code := metadata[http.HTTPStatusCode]
	if code != "" {
		statusCode, err := strconv.Atoi(code)
		if err == nil {
			return statusCode
		}
	}

	return nethttp.StatusOK
}

func getMetadataFromRequest(r *nethttp.Request) map[string]string {
	pl := len(metadataPrefix)
	qs := r.URL.Query()

	metadata := make(map[string]string, len(qs))
	for key, value := range qs {
		if !strings.HasPrefix(key, metadataPrefix) {
			continue
		}
		metadata[key[pl:]] = value[0]
	}

	return metadata
}

func getMetadataFromFastHTTPRequest(reqCtx *fasthttp.RequestCtx) map[string]string {
	metadata := map[string]string{}
	prefixBytes := []byte(metadataPrefix)
	reqCtx.QueryArgs().VisitAll(func(key []byte, value []byte) {
		if bytes.HasPrefix(key, prefixBytes) {
			k := string(key[len(prefixBytes):])
			metadata[k] = string(value)
		}
	})

	return metadata
}

type stateTransactionRequestBody struct {
	Operations []stateTransactionRequestBodyOperation `json:"operations"`
	Metadata   map[string]string                      `json:"metadata,omitempty"`
}

type stateTransactionRequestBodyOperation struct {
	Operation string      `json:"operation"`
	Request   interface{} `json:"request"`
}

func (a *api) onPostStateTransaction(reqCtx *fasthttp.RequestCtx) {
	if a.universal.CompStore.StateStoresLen() == 0 {
		err := apierrors.StateStoreNotConfigured()
		log.Debug(err)
		universalFastHTTPErrorResponder(reqCtx, err)
		return
	}

	storeName := reqCtx.UserValue(storeNameParam).(string)
	store, ok := a.universal.CompStore.GetStateStore(storeName)
	if !ok {
		err := apierrors.StateStoreNotFound(storeName)
		log.Debug(err)
		universalFastHTTPErrorResponder(reqCtx, err)
		return
	}

	transactionalStore, ok := store.(state.TransactionalStore)
	if !ok || !state.FeatureTransactional.IsPresent(store.Features()) {
		err := apierrors.StateStoreTransactionsNotSupported(storeName)
		universalFastHTTPErrorResponder(reqCtx, err)
		log.Debug(err)
		return
	}

	body := reqCtx.PostBody()
	var req stateTransactionRequestBody
	if err := json.Unmarshal(body, &req); err != nil {
		msg := messages.ErrMalformedRequest.WithFormat(err)
		universalFastHTTPErrorResponder(reqCtx, msg)
		log.Debug(msg)
		return
	}
	if len(req.Operations) == 0 {
		fasthttpRespond(reqCtx, fasthttpResponseWithEmpty())
		return
	}

	// merge metadata from URL query parameters
	metadata := getMetadataFromFastHTTPRequest(reqCtx)
	if req.Metadata == nil {
		req.Metadata = metadata
	} else {
		for k, v := range metadata {
			req.Metadata[k] = v
		}
	}

	operations := make([]state.TransactionalStateOperation, 0, len(req.Operations))
	for _, o := range req.Operations {
		switch o.Operation {
		case string(state.OperationUpsert):
			var upsertReq state.SetRequest
			err := mapstructure.Decode(o.Request, &upsertReq)
			if err != nil {
				msg := messages.ErrMalformedRequest.WithFormat(err)
				universalFastHTTPErrorResponder(reqCtx, msg)
				log.Debug(msg)
				return
			}
			upsertReq.Key, err = stateLoader.GetModifiedStateKey(upsertReq.Key, storeName, a.universal.AppID)
			if err != nil {
				status := apierrors.StateStoreInvalidKeyName(storeName, upsertReq.Key, err.Error())
				universalFastHTTPErrorResponder(reqCtx, status)
				log.Debug(status)
				return
			}
			operations = append(operations, upsertReq)
		case string(state.OperationDelete):
			var delReq state.DeleteRequest
			err := mapstructure.Decode(o.Request, &delReq)
			if err != nil {
				msg := messages.ErrMalformedRequest.WithFormat(err)
				universalFastHTTPErrorResponder(reqCtx, msg)
				log.Debug(msg)
				return
			}
			delReq.Key, err = stateLoader.GetModifiedStateKey(delReq.Key, storeName, a.universal.AppID)
			if err != nil {
				status := apierrors.StateStoreInvalidKeyName(storeName, delReq.Key, err.Error())
				universalFastHTTPErrorResponder(reqCtx, status)
				log.Debug(status)

				return
			}
			operations = append(operations, delReq)
		default:
			msg := NewErrorResponse(
				"ERR_NOT_SUPPORTED_STATE_OPERATION",
				fmt.Sprintf(messages.ErrNotSupportedStateOperation, o.Operation))
			fasthttpRespond(reqCtx, fasthttpResponseWithError(nethttp.StatusBadRequest, msg))
			log.Debug(msg)
			return
		}
	}

	if maxMulti, ok := store.(state.TransactionalStoreMultiMaxSize); ok {
		max := maxMulti.MultiMaxSize()
		if max > 0 && len(operations) > max {
			err := apierrors.StateStoreTooManyTransactionalOps(storeName, len(operations), max)
			log.Debug(err)
			universalFastHTTPErrorResponder(reqCtx, err)
			return
		}
	}

	if encryption.EncryptedStateStore(storeName) {
		for i, op := range operations {
			switch req := op.(type) {
			case state.SetRequest:
				data := []byte(fmt.Sprintf("%v", req.Value))
				val, err := encryption.TryEncryptValue(storeName, data)
				if err != nil {
					msg := NewErrorResponse(
						"ERR_SAVE_STATE",
						fmt.Sprintf(messages.ErrStateSave, storeName, err.Error()))
					fasthttpRespond(reqCtx, fasthttpResponseWithError(nethttp.StatusBadRequest, msg))
					log.Debug(msg)
					return
				}

				req.Value = val
				operations[i] = req
			}
		}
	}

	outboxEnabled := a.pubsubAdapter.Outbox().Enabled(storeName)
	if outboxEnabled {
		span := diagUtils.SpanFromContext(reqCtx)
		corID, traceState := diag.TraceIDAndStateFromSpan(span)
		trs, err := a.pubsubAdapter.Outbox().PublishInternal(reqCtx, storeName, operations, a.universal.AppID, corID, traceState)
		if err != nil {
			nerr := apierrors.PubSubOubox(a.universal.AppID, err)
			universalFastHTTPErrorResponder(reqCtx, nerr)
			log.Debug(nerr)
			return
		}

		operations = append(operations, trs...)
	}

	start := time.Now()
	policyRunner := resiliency.NewRunner[any](reqCtx,
		a.universal.Resiliency.ComponentOutboundPolicy(storeName, resiliency.Statestore),
	)
	storeReq := &state.TransactionalStateRequest{
		Operations: operations,
		Metadata:   req.Metadata,
	}
	_, err := policyRunner(func(ctx context.Context) (any, error) {
		return nil, transactionalStore.Multi(reqCtx, storeReq)
	})
	elapsed := diag.ElapsedSince(start)

	diag.DefaultComponentMonitoring.StateInvoked(context.Background(), storeName, diag.StateTransaction, err == nil, elapsed)

	if err != nil {
		msg := NewErrorResponse("ERR_STATE_TRANSACTION", fmt.Sprintf(messages.ErrStateTransaction, err.Error()))
		fasthttpRespond(reqCtx, fasthttpResponseWithError(nethttp.StatusInternalServerError, msg))
		log.Debug(msg)
	} else {
		fasthttpRespond(reqCtx, fasthttpResponseWithEmpty())
	}
}

func (a *api) onQueryStateHandler() nethttp.HandlerFunc {
	return UniversalHTTPHandler(
		a.universal.QueryStateAlpha1,
		UniversalHTTPHandlerOpts[*runtimev1pb.QueryStateRequest, *runtimev1pb.QueryStateResponse]{
			// We pass the input body manually rather than parsing it using protojson
			SkipInputBody: true,
			InModifier: func(r *nethttp.Request, in *runtimev1pb.QueryStateRequest) (*runtimev1pb.QueryStateRequest, error) {
				in.StoreName = chi.URLParam(r, storeNameParam)
				in.Metadata = getMetadataFromRequest(r)

				body, err := io.ReadAll(r.Body)
				if err != nil {
					return nil, messages.ErrBodyRead.WithFormat(err)
				}
				in.Query = string(body)
				return in, nil
			},
			OutModifier: func(out *runtimev1pb.QueryStateResponse) (any, error) {
				// If the response is empty, return nil
				if out == nil || len(out.GetResults()) == 0 {
					return nil, nil
				}

				// We need to translate this to a JSON object because one of the fields must be returned as json.RawMessage
				qresp := &QueryResponse{
					Results:  make([]QueryItem, len(out.GetResults())),
					Token:    out.GetToken(),
					Metadata: out.GetMetadata(),
				}
				for i := range out.GetResults() {
					qresp.Results[i].Key = stateLoader.GetOriginalStateKey(out.GetResults()[i].GetKey())
					if out.GetResults()[i].GetEtag() != "" {
						qresp.Results[i].ETag = &out.Results[i].Etag
					}
					qresp.Results[i].Error = out.GetResults()[i].GetError()
					qresp.Results[i].Data = json.RawMessage(out.GetResults()[i].GetData())
				}
				return qresp, nil
			},
		},
	)
}

// This function makes sure that the actor subsystem is ready.
// If it returns false, handlers should return without performing any other action: responses will be sent to the client already.
func (a *api) actorReadinessCheckFastHTTP(reqCtx *fasthttp.RequestCtx) bool {
	// Note: with FastHTTP, reqCtx is tied to the context of the *server* and not the request.
	// See: https://github.com/valyala/fasthttp/issues/1219#issuecomment-1041548933
	// So, this is effectively a background context when using FastHTTP.
	// There's no workaround besides migrating to the standard library's server.
	a.universal.WaitForActorsReady(reqCtx)

	if a.universal.Actors == nil {
		universalFastHTTPErrorResponder(reqCtx, messages.ErrActorRuntimeNotFound)
		log.Debug(messages.ErrActorRuntimeNotFound)
		return false
	}

	return true
}<|MERGE_RESOLUTION|>--- conflicted
+++ resolved
@@ -1566,18 +1566,11 @@
 	body := reqCtx.PostBody()
 	contentType := string(reqCtx.Request.Header.Peek("Content-Type"))
 	metadata := getMetadataFromFastHTTPRequest(reqCtx)
-
 	rawPayload, metaErr := contribMetadata.IsRawPayload(metadata)
 	if metaErr != nil {
-<<<<<<< HEAD
 		err := apierrors.PubSubMetadataDeserialize(pubsubName, string(contribMetadata.PubSubType), metadata, metaErr)
 		universalFastHTTPErrorResponder(reqCtx, err)
 		log.Debug(err)
-=======
-		msg := messages.ErrPubSubMetadataDeserialize.WithFormat(metaErr)
-		universalFastHTTPErrorResponder(reqCtx, msg)
-		log.Debug(msg)
->>>>>>> 57155961
 		return
 	}
 
@@ -1841,7 +1834,6 @@
 
 // validateAndGetPubsubAndTopic takes input as request context and returns the pubsub interface, pubsub name, topic name,
 // or error status code and an ErrorResponse object.
-<<<<<<< HEAD
 func (a *api) validateAndGetPubsubAndTopic(reqCtx *fasthttp.RequestCtx) (pubsub.PubSub, string, string, error) {
 	var err error
 	pubsubName := reqCtx.UserValue(pubsubnameparam).(string)
@@ -1851,44 +1843,23 @@
 	if a.pubsubAdapter == nil {
 		err = apierrors.PubSubNotConfigured(pubsubName, pubsubType, metadata)
 		return nil, "", "", err
-=======
-func (a *api) validateAndGetPubsubAndTopic(reqCtx *fasthttp.RequestCtx) (pubsub.PubSub, string, string, int, *ErrorResponse) {
-	if a.pubsubAdapter == nil {
-		msg := NewErrorResponse("ERR_PUBSUB_NOT_CONFIGURED", messages.ErrPubsubNotConfigured)
-		return nil, "", "", nethttp.StatusBadRequest, &msg
->>>>>>> 57155961
 	}
 
 	if pubsubName == "" {
-<<<<<<< HEAD
 		err = apierrors.PubSubNameEmpty(pubsubName, pubsubType, metadata)
 		return nil, "", "", err
-=======
-		msg := NewErrorResponse("ERR_PUBSUB_EMPTY", messages.ErrPubsubEmpty)
-		return nil, "", "", nethttp.StatusNotFound, &msg
->>>>>>> 57155961
 	}
 
 	thepubsub, ok := a.universal.CompStore.GetPubSub(pubsubName)
 	if !ok {
-<<<<<<< HEAD
 		err = apierrors.PubSubNotFound(pubsubName, pubsubType, metadata)
 		return nil, "", "", err
-=======
-		msg := NewErrorResponse("ERR_PUBSUB_NOT_FOUND", fmt.Sprintf(messages.ErrPubsubNotFound, pubsubName))
-		return nil, "", "", nethttp.StatusNotFound, &msg
->>>>>>> 57155961
 	}
 
 	topic := reqCtx.UserValue(wildcardParam).(string)
 	if topic == "" {
-<<<<<<< HEAD
 		err = apierrors.PubSubTopicEmpty(pubsubName, pubsubType, metadata)
 		return nil, "", "", err
-=======
-		msg := NewErrorResponse("ERR_TOPIC_EMPTY", fmt.Sprintf(messages.ErrTopicEmpty, pubsubName))
-		return nil, "", "", nethttp.StatusNotFound, &msg
->>>>>>> 57155961
 	}
 
 	return thepubsub.Component, pubsubName, topic, err
