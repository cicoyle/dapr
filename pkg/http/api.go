/*
Copyright 2023 The Dapr Authors
Licensed under the Apache License, Version 2.0 (the "License");
you may not use this file except in compliance with the License.
You may obtain a copy of the License at
    http://www.apache.org/licenses/LICENSE-2.0
Unless required by applicable law or agreed to in writing, software
distributed under the License is distributed on an "AS IS" BASIS,
WITHOUT WARRANTIES OR CONDITIONS OF ANY KIND, either express or implied.
See the License for the specific language governing permissions and
limitations under the License.
*/

package http

import (
	"bytes"
	"context"
	"encoding/json"
	"errors"
	"fmt"
	"io"
	nethttp "net/http"
	"strconv"
	"strings"
	"time"

	"github.com/go-chi/chi/v5"
	"github.com/mitchellh/mapstructure"
	"github.com/valyala/fasthttp"
	"go.opentelemetry.io/otel/trace"
	"google.golang.org/grpc/codes"

	"github.com/dapr/components-contrib/bindings"
	"github.com/dapr/components-contrib/configuration"
	contribMetadata "github.com/dapr/components-contrib/metadata"
	"github.com/dapr/components-contrib/pubsub"
	"github.com/dapr/components-contrib/state"
	"github.com/dapr/dapr/pkg/actors"
	actorerrors "github.com/dapr/dapr/pkg/actors/errors"
	"github.com/dapr/dapr/pkg/channel/http"
	stateLoader "github.com/dapr/dapr/pkg/components/state"
	"github.com/dapr/dapr/pkg/config"
	diag "github.com/dapr/dapr/pkg/diagnostics"
	diagUtils "github.com/dapr/dapr/pkg/diagnostics/utils"
	"github.com/dapr/dapr/pkg/encryption"
	"github.com/dapr/dapr/pkg/grpc/universalapi"
	"github.com/dapr/dapr/pkg/messages"
	invokev1 "github.com/dapr/dapr/pkg/messaging/v1"
	runtimev1pb "github.com/dapr/dapr/pkg/proto/runtime/v1"
	"github.com/dapr/dapr/pkg/resiliency"
	"github.com/dapr/dapr/pkg/runtime/channels"
	runtimePubsub "github.com/dapr/dapr/pkg/runtime/pubsub"
	"github.com/dapr/dapr/utils"
)

// API returns a list of HTTP endpoints for Dapr.
type API interface {
	APIEndpoints() []Endpoint
	PublicEndpoints() []Endpoint
	MarkStatusAsReady()
	MarkStatusAsOutboundReady()
}

type api struct {
	universal             *universalapi.UniversalAPI
	endpoints             []Endpoint
	publicEndpoints       []Endpoint
	directMessaging       invokev1.DirectMessaging
	channels              *channels.Channels
	pubsubAdapter         runtimePubsub.Adapter
	sendToOutputBindingFn func(ctx context.Context, name string, req *bindings.InvokeRequest) (*bindings.InvokeResponse, error)
	readyStatus           bool
	outboundReadyStatus   bool
	tracingSpec           config.TracingSpec
	maxRequestBodySize    int64 // In bytes
}

const (
	apiVersionV1             = "v1.0"
	apiVersionV1alpha1       = "v1.0-alpha1"
	apiVersionV1beta1        = "v1.0-beta1"
	methodParam              = "method"
	wildcardParam            = "*"
	topicParam               = "topic"
	actorTypeParam           = "actorType"
	actorIDParam             = "actorId"
	storeNameParam           = "storeName"
	stateKeyParam            = "key"
	configurationKeyParam    = "key"
	configurationSubscribeID = "configurationSubscribeID"
	secretStoreNameParam     = "secretStoreName"
	secretNameParam          = "key"
	nameParam                = "name"
	workflowComponent        = "workflowComponent"
	workflowName             = "workflowName"
	instanceID               = "instanceID"
	eventName                = "eventName"
	consistencyParam         = "consistency"
	concurrencyParam         = "concurrency"
	pubsubnameparam          = "pubsubname"
	traceparentHeader        = "traceparent"
	tracestateHeader         = "tracestate"
	daprAppID                = "dapr-app-id"
	daprRuntimeVersionKey    = "daprRuntimeVersion"
)

// APIOpts contains the options for NewAPI.
type APIOpts struct {
	UniversalAPI          *universalapi.UniversalAPI
	Channels              *channels.Channels
	DirectMessaging       invokev1.DirectMessaging
	PubsubAdapter         runtimePubsub.Adapter
	SendToOutputBindingFn func(ctx context.Context, name string, req *bindings.InvokeRequest) (*bindings.InvokeResponse, error)
	TracingSpec           config.TracingSpec
	MaxRequestBodySize    int64 // In bytes
}

// NewAPI returns a new API.
func NewAPI(opts APIOpts) API {
	opts.UniversalAPI.InitUniversalAPI()

	api := &api{
		universal:             opts.UniversalAPI,
		channels:              opts.Channels,
		directMessaging:       opts.DirectMessaging,
		pubsubAdapter:         opts.PubsubAdapter,
		sendToOutputBindingFn: opts.SendToOutputBindingFn,
		tracingSpec:           opts.TracingSpec,
		maxRequestBodySize:    opts.MaxRequestBodySize,
	}

	metadataEndpoints := api.constructMetadataEndpoints()
	healthEndpoints := api.constructHealthzEndpoints()

	api.endpoints = append(api.endpoints, api.constructStateEndpoints()...)
	api.endpoints = append(api.endpoints, api.constructSecretEndpoints()...)
	api.endpoints = append(api.endpoints, api.constructPubSubEndpoints()...)
	api.endpoints = append(api.endpoints, api.constructActorEndpoints()...)
	api.endpoints = append(api.endpoints, api.constructDirectMessagingEndpoints()...)
	api.endpoints = append(api.endpoints, metadataEndpoints...)
	api.endpoints = append(api.endpoints, api.constructShutdownEndpoints()...)
	api.endpoints = append(api.endpoints, api.constructBindingsEndpoints()...)
	api.endpoints = append(api.endpoints, api.constructConfigurationEndpoints()...)
	api.endpoints = append(api.endpoints, api.constructSubtleCryptoEndpoints()...)
	api.endpoints = append(api.endpoints, api.constructCryptoEndpoints()...)
	api.endpoints = append(api.endpoints, healthEndpoints...)
	api.endpoints = append(api.endpoints, api.constructDistributedLockEndpoints()...)
	api.endpoints = append(api.endpoints, api.constructWorkflowEndpoints()...)

	api.publicEndpoints = append(api.publicEndpoints, metadataEndpoints...)
	api.publicEndpoints = append(api.publicEndpoints, healthEndpoints...)

	return api
}

// APIEndpoints returns the list of registered endpoints.
func (a *api) APIEndpoints() []Endpoint {
	return a.endpoints
}

// PublicEndpoints returns the list of registered endpoints.
func (a *api) PublicEndpoints() []Endpoint {
	return a.publicEndpoints
}

// MarkStatusAsReady marks the ready status of dapr.
func (a *api) MarkStatusAsReady() {
	a.readyStatus = true
}

// MarkStatusAsOutboundReady marks the ready status of dapr for outbound traffic.
func (a *api) MarkStatusAsOutboundReady() {
	a.outboundReadyStatus = true
}

func (a *api) constructStateEndpoints() []Endpoint {
	return []Endpoint{
		{
			Methods:         []string{nethttp.MethodGet},
			Route:           "state/{storeName}/{key}",
			Version:         apiVersionV1,
			FastHTTPHandler: a.onGetState,
		},
		{
			Methods:         []string{nethttp.MethodPost, nethttp.MethodPut},
			Route:           "state/{storeName}",
			Version:         apiVersionV1,
			FastHTTPHandler: a.onPostState,
		},
		{
			Methods:         []string{nethttp.MethodDelete},
			Route:           "state/{storeName}/{key}",
			Version:         apiVersionV1,
			FastHTTPHandler: a.onDeleteState,
		},
		{
			Methods:         []string{nethttp.MethodPost, nethttp.MethodPut},
			Route:           "state/{storeName}/bulk",
			Version:         apiVersionV1,
			FastHTTPHandler: a.onBulkGetState,
		},
		{
			Methods:         []string{nethttp.MethodPost, nethttp.MethodPut},
			Route:           "state/{storeName}/transaction",
			Version:         apiVersionV1,
			FastHTTPHandler: a.onPostStateTransaction,
		},
		{
			Methods: []string{nethttp.MethodPost, nethttp.MethodPut},
			Route:   "state/{storeName}/query",
			Version: apiVersionV1alpha1,
			Handler: a.onQueryStateHandler(),
		},
	}
}

func (a *api) constructPubSubEndpoints() []Endpoint {
	return []Endpoint{
		{
			Methods:         []string{nethttp.MethodPost, nethttp.MethodPut},
			Route:           "publish/{pubsubname}/*",
			Version:         apiVersionV1,
			FastHTTPHandler: a.onPublish,
		},
		{
			Methods:         []string{nethttp.MethodPost, nethttp.MethodPut},
			Route:           "publish/bulk/{pubsubname}/*",
			Version:         apiVersionV1alpha1,
			FastHTTPHandler: a.onBulkPublish,
		},
	}
}

func (a *api) constructBindingsEndpoints() []Endpoint {
	return []Endpoint{
		{
			Methods:         []string{nethttp.MethodPost, nethttp.MethodPut},
			Route:           "bindings/{name}",
			Version:         apiVersionV1,
			FastHTTPHandler: a.onOutputBindingMessage,
		},
	}
}

func (a *api) constructActorEndpoints() []Endpoint {
	return []Endpoint{
		{
			Methods:         []string{nethttp.MethodPost, nethttp.MethodPut},
			Route:           "actors/{actorType}/{actorId}/state",
			Version:         apiVersionV1,
			FastHTTPHandler: a.onActorStateTransaction,
		},
		{
			Methods:         []string{nethttp.MethodGet, nethttp.MethodPost, nethttp.MethodDelete, nethttp.MethodPut},
			Route:           "actors/{actorType}/{actorId}/method/{method}",
			Version:         apiVersionV1,
			FastHTTPHandler: a.onDirectActorMessage,
		},
		{
			Methods:         []string{nethttp.MethodGet},
			Route:           "actors/{actorType}/{actorId}/state/{key}",
			Version:         apiVersionV1,
			FastHTTPHandler: a.onGetActorState,
		},
		{
			Methods:         []string{nethttp.MethodPost, nethttp.MethodPut},
			Route:           "actors/{actorType}/{actorId}/reminders/{name}",
			Version:         apiVersionV1,
			FastHTTPHandler: a.onCreateActorReminder,
		},
		{
			Methods:         []string{nethttp.MethodPost, nethttp.MethodPut},
			Route:           "actors/{actorType}/{actorId}/timers/{name}",
			Version:         apiVersionV1,
			FastHTTPHandler: a.onCreateActorTimer,
		},
		{
			Methods:         []string{nethttp.MethodDelete},
			Route:           "actors/{actorType}/{actorId}/reminders/{name}",
			Version:         apiVersionV1,
			FastHTTPHandler: a.onDeleteActorReminder,
		},
		{
			Methods:         []string{nethttp.MethodDelete},
			Route:           "actors/{actorType}/{actorId}/timers/{name}",
			Version:         apiVersionV1,
			FastHTTPHandler: a.onDeleteActorTimer,
		},
		{
			Methods:         []string{nethttp.MethodGet},
			Route:           "actors/{actorType}/{actorId}/reminders/{name}",
			Version:         apiVersionV1,
			FastHTTPHandler: a.onGetActorReminder,
		},
	}
}

func (a *api) constructConfigurationEndpoints() []Endpoint {
	return []Endpoint{
		{
			Methods:         []string{nethttp.MethodGet},
			Route:           "configuration/{storeName}",
			Version:         apiVersionV1alpha1,
			FastHTTPHandler: a.onGetConfiguration,
		},
		{
			Methods:         []string{nethttp.MethodGet},
			Route:           "configuration/{storeName}",
			Version:         apiVersionV1,
			FastHTTPHandler: a.onGetConfiguration,
		},
		{
			Methods:         []string{nethttp.MethodGet},
			Route:           "configuration/{storeName}/subscribe",
			Version:         apiVersionV1alpha1,
			FastHTTPHandler: a.onSubscribeConfiguration,
		},
		{
			Methods:         []string{nethttp.MethodGet},
			Route:           "configuration/{storeName}/subscribe",
			Version:         apiVersionV1,
			FastHTTPHandler: a.onSubscribeConfiguration,
		},
		{
			Methods:         []string{nethttp.MethodGet},
			Route:           "configuration/{storeName}/{configurationSubscribeID}/unsubscribe",
			Version:         apiVersionV1alpha1,
			FastHTTPHandler: a.onUnsubscribeConfiguration,
		},
		{
			Methods:         []string{nethttp.MethodGet},
			Route:           "configuration/{storeName}/{configurationSubscribeID}/unsubscribe",
			Version:         apiVersionV1,
			FastHTTPHandler: a.onUnsubscribeConfiguration,
		},
	}
}

func (a *api) onOutputBindingMessage(reqCtx *fasthttp.RequestCtx) {
	name := reqCtx.UserValue(nameParam).(string)
	body := reqCtx.PostBody()

	var req OutputBindingRequest
	err := json.Unmarshal(body, &req)
	if err != nil {
		msg := messages.ErrMalformedRequest.WithFormat(err)
		universalFastHTTPErrorResponder(reqCtx, msg)
		log.Debug(msg)
		return
	}

	b, err := json.Marshal(req.Data)
	if err != nil {
		msg := NewErrorResponse("ERR_MALFORMED_REQUEST_DATA", fmt.Sprintf(messages.ErrMalformedRequestData, err))
		fasthttpRespond(reqCtx, fasthttpResponseWithError(nethttp.StatusInternalServerError, msg))
		log.Debug(msg)
		return
	}

	// pass the trace context to output binding in metadata
	if span := diagUtils.SpanFromContext(reqCtx); span != nil {
		sc := span.SpanContext()
		if req.Metadata == nil {
			req.Metadata = map[string]string{}
		}
		// if sc is not empty context, set traceparent Header.
		if !sc.Equal(trace.SpanContext{}) {
			req.Metadata[traceparentHeader] = diag.SpanContextToW3CString(sc)
		}
		if sc.TraceState().Len() > 0 {
			req.Metadata[tracestateHeader] = diag.TraceStateToW3CString(sc)
		}
	}

	start := time.Now()
	resp, err := a.sendToOutputBindingFn(reqCtx, name, &bindings.InvokeRequest{
		Metadata:  req.Metadata,
		Data:      b,
		Operation: bindings.OperationKind(req.Operation),
	})
	elapsed := diag.ElapsedSince(start)

	diag.DefaultComponentMonitoring.OutputBindingEvent(context.Background(), name, req.Operation, err == nil, elapsed)

	if err != nil {
		msg := NewErrorResponse("ERR_INVOKE_OUTPUT_BINDING", fmt.Sprintf(messages.ErrInvokeOutputBinding, name, err))
		fasthttpRespond(reqCtx, fasthttpResponseWithError(nethttp.StatusInternalServerError, msg))
		log.Debug(msg)
		return
	}

	if resp == nil {
		fasthttpRespond(reqCtx, fasthttpResponseWithEmpty())
	} else {
		for k, v := range resp.Metadata {
			reqCtx.Response.Header.Add(metadataPrefix+k, v)
		}
		fasthttpRespond(reqCtx, fasthttpResponseWithJSON(nethttp.StatusOK, resp.Data, resp.Metadata))
	}
}

func (a *api) onBulkGetState(reqCtx *fasthttp.RequestCtx) {
	store, storeName, err := a.getStateStoreWithRequestValidation(reqCtx)
	if err != nil {
		log.Debug(err)
		return
	}

	var req BulkGetRequest
	err = json.Unmarshal(reqCtx.PostBody(), &req)
	if err != nil {
		msg := messages.ErrMalformedRequest.WithFormat(err)
		universalFastHTTPErrorResponder(reqCtx, msg)
		log.Debug(msg)
		return
	}

	// merge metadata from URL query parameters
	metadata := getMetadataFromFastHTTPRequest(reqCtx)
	if req.Metadata == nil {
		req.Metadata = metadata
	} else {
		for k, v := range metadata {
			req.Metadata[k] = v
		}
	}

	bulkResp := make([]BulkGetResponse, len(req.Keys))
	if len(req.Keys) == 0 {
		b, _ := json.Marshal(bulkResp)
		fasthttpRespond(reqCtx, fasthttpResponseWithJSON(nethttp.StatusOK, b, nil))
		return
	}

	var key string
	reqs := make([]state.GetRequest, len(req.Keys))
	for i, k := range req.Keys {
		key, err = stateLoader.GetModifiedStateKey(k, storeName, a.universal.AppID)
		if err != nil {
			msg := messages.ErrMalformedRequest.WithFormat(err)
			universalFastHTTPErrorResponder(reqCtx, msg)
			log.Debug(err)
			return
		}
		r := state.GetRequest{
			Key:      key,
			Metadata: req.Metadata,
		}
		reqs[i] = r
	}

	start := time.Now()
	policyRunner := resiliency.NewRunner[[]state.BulkGetResponse](reqCtx,
		a.universal.Resiliency.ComponentOutboundPolicy(storeName, resiliency.Statestore),
	)
	responses, err := policyRunner(func(ctx context.Context) ([]state.BulkGetResponse, error) {
		return store.BulkGet(ctx, reqs, state.BulkGetOpts{
			Parallelism: req.Parallelism,
		})
	})

	elapsed := diag.ElapsedSince(start)
	diag.DefaultComponentMonitoring.StateInvoked(context.Background(), storeName, diag.BulkGet, err == nil, elapsed)

	if err != nil {
		msg := NewErrorResponse("ERR_STATE_BULK_GET", err.Error())
		fasthttpRespond(reqCtx, fasthttpResponseWithError(nethttp.StatusInternalServerError, msg))
		log.Debug(msg)
		return
	}

	for i := 0; i < len(responses) && i < len(req.Keys); i++ {
		bulkResp[i].Key = stateLoader.GetOriginalStateKey(responses[i].Key)
		if responses[i].Error != "" {
			log.Debugf("bulk get: error getting key %s: %s", bulkResp[i].Key, responses[i].Error)
			bulkResp[i].Error = responses[i].Error
		} else {
			bulkResp[i].Data = json.RawMessage(responses[i].Data)
			bulkResp[i].ETag = responses[i].ETag
			bulkResp[i].Metadata = responses[i].Metadata
		}
	}

	if encryption.EncryptedStateStore(storeName) {
		for i := range bulkResp {
			if bulkResp[i].Error != "" || len(bulkResp[i].Data) == 0 {
				bulkResp[i].Data = nil
				continue
			}

			val, err := encryption.TryDecryptValue(storeName, bulkResp[i].Data)
			if err != nil {
				log.Debugf("Bulk get error: %v", err)
				bulkResp[i].Data = nil
				bulkResp[i].Error = err.Error()
				continue
			}

			bulkResp[i].Data = val
		}
	}

	b, _ := json.Marshal(bulkResp)
	fasthttpRespond(reqCtx, fasthttpResponseWithJSON(nethttp.StatusOK, b, nil))
}

func (a *api) getStateStoreWithRequestValidation(reqCtx *fasthttp.RequestCtx) (state.Store, string, error) {
	if a.universal.CompStore.StateStoresLen() == 0 {
		err := messages.ErrStateStoresNotConfigured
		log.Debug(err)
		universalFastHTTPErrorResponder(reqCtx, err)
		return nil, "", err
	}

	storeName := a.getStateStoreName(reqCtx)

	state, ok := a.universal.CompStore.GetStateStore(storeName)
	if !ok {
		err := messages.ErrStateStoreNotFound.WithFormat(storeName)
		log.Debug(err)
		universalFastHTTPErrorResponder(reqCtx, err)
		return nil, "", err
	}
	return state, storeName, nil
}

func (a *api) onGetState(reqCtx *fasthttp.RequestCtx) {
	store, storeName, err := a.getStateStoreWithRequestValidation(reqCtx)
	if err != nil {
		log.Debug(err)
		return
	}

	metadata := getMetadataFromFastHTTPRequest(reqCtx)

	key := reqCtx.UserValue(stateKeyParam).(string)
	consistency := string(reqCtx.QueryArgs().Peek(consistencyParam))
	k, err := stateLoader.GetModifiedStateKey(key, storeName, a.universal.AppID)
	if err != nil {
		msg := messages.ErrMalformedRequest.WithFormat(err)
		universalFastHTTPErrorResponder(reqCtx, msg)
		log.Debug(err)
		return
	}
	req := &state.GetRequest{
		Key: k,
		Options: state.GetStateOption{
			Consistency: consistency,
		},
		Metadata: metadata,
	}

	start := time.Now()
	policyRunner := resiliency.NewRunner[*state.GetResponse](reqCtx,
		a.universal.Resiliency.ComponentOutboundPolicy(storeName, resiliency.Statestore),
	)
	resp, err := policyRunner(func(ctx context.Context) (*state.GetResponse, error) {
		return store.Get(ctx, req)
	})
	elapsed := diag.ElapsedSince(start)

	diag.DefaultComponentMonitoring.StateInvoked(context.Background(), storeName, diag.Get, err == nil, elapsed)

	if err != nil {
		msg := NewErrorResponse("ERR_STATE_GET", fmt.Sprintf(messages.ErrStateGet, key, storeName, err.Error()))
		fasthttpRespond(reqCtx, fasthttpResponseWithError(nethttp.StatusInternalServerError, msg))
		log.Debug(msg)
		return
	}

	if resp == nil || resp.Data == nil {
		fasthttpRespond(reqCtx, fasthttpResponseWithEmpty())
		return
	}

	if encryption.EncryptedStateStore(storeName) {
		val, err := encryption.TryDecryptValue(storeName, resp.Data)
		if err != nil {
			msg := NewErrorResponse("ERR_STATE_GET", fmt.Sprintf(messages.ErrStateGet, key, storeName, err.Error()))
			fasthttpRespond(reqCtx, fasthttpResponseWithError(nethttp.StatusInternalServerError, msg))
			log.Debug(msg)
			return
		}

		resp.Data = val
	}

	if resp.ETag != nil {
		reqCtx.Response.Header.Add(etagHeader, *resp.ETag)
	}

	for k, v := range resp.Metadata {
		reqCtx.Response.Header.Add(metadataPrefix+k, v)
	}
	fasthttpRespond(reqCtx, fasthttpResponseWithJSON(nethttp.StatusOK, resp.Data, resp.Metadata))
}

func (a *api) getConfigurationStoreWithRequestValidation(reqCtx *fasthttp.RequestCtx) (configuration.Store, string, error) {
	if a.universal.CompStore.ConfigurationsLen() == 0 {
		msg := NewErrorResponse("ERR_CONFIGURATION_STORE_NOT_CONFIGURED", messages.ErrConfigurationStoresNotConfigured)
		fasthttpRespond(reqCtx, fasthttpResponseWithError(nethttp.StatusInternalServerError, msg))
		log.Debug(msg)
		return nil, "", errors.New(msg.Message)
	}

	storeName := a.getStateStoreName(reqCtx)

	conf, ok := a.universal.CompStore.GetConfiguration(storeName)
	if !ok {
		msg := NewErrorResponse("ERR_CONFIGURATION_STORE_NOT_FOUND", fmt.Sprintf(messages.ErrConfigurationStoreNotFound, storeName))
		fasthttpRespond(reqCtx, fasthttpResponseWithError(nethttp.StatusBadRequest, msg))
		log.Debug(msg)
		return nil, "", errors.New(msg.Message)
	}
	return conf, storeName, nil
}

type subscribeConfigurationResponse struct {
	ID string `json:"id"`
}

type UnsubscribeConfigurationResponse struct {
	Ok      bool   `protobuf:"varint,1,opt,name=ok,proto3" json:"ok,omitempty"`
	Message string `protobuf:"bytes,2,opt,name=message,proto3" json:"message,omitempty"`
}

type configurationEventHandler struct {
	api       *api
	storeName string
	channels  *channels.Channels
	res       resiliency.Provider
}

func (h *configurationEventHandler) updateEventHandler(ctx context.Context, e *configuration.UpdateEvent) error {
	appChannel := h.channels.AppChannel()
	if appChannel == nil {
		err := fmt.Errorf("app channel is nil. unable to send configuration update from %s", h.storeName)
		log.Error(err)
		return err
	}
	for key := range e.Items {
		policyDef := h.res.ComponentInboundPolicy(h.storeName, resiliency.Configuration)

		eventBody := &bytes.Buffer{}
		_ = json.NewEncoder(eventBody).Encode(e)

		req := invokev1.NewInvokeMethodRequest("/configuration/"+h.storeName+"/"+key).
			WithHTTPExtension(nethttp.MethodPost, "").
			WithRawData(eventBody).
			WithContentType(invokev1.JSONContentType)
		if policyDef != nil {
			req.WithReplay(policyDef.HasRetries())
		}
		defer req.Close()

		policyRunner := resiliency.NewRunner[struct{}](ctx, policyDef)
		_, err := policyRunner(func(ctx context.Context) (struct{}, error) {
			rResp, rErr := appChannel.InvokeMethod(ctx, req, "")
			if rErr != nil {
				return struct{}{}, rErr
			}
			if rResp != nil {
				defer rResp.Close()
			}

			if rResp != nil && rResp.Status().Code != nethttp.StatusOK {
				return struct{}{}, fmt.Errorf("error sending configuration item to application, status %d", rResp.Status().Code)
			}
			return struct{}{}, nil
		})
		if err != nil {
			log.Errorf("error sending configuration item to the app: %v", err)
		}
	}
	return nil
}

func (a *api) onSubscribeConfiguration(reqCtx *fasthttp.RequestCtx) {
	store, storeName, err := a.getConfigurationStoreWithRequestValidation(reqCtx)
	if err != nil {
		log.Debug(err)
		return
	}
	if a.channels.AppChannel() == nil {
		msg := NewErrorResponse("ERR_APP_CHANNEL_NIL", "app channel is not initialized. cannot subscribe to configuration updates")
		fasthttpRespond(reqCtx, fasthttpResponseWithError(nethttp.StatusInternalServerError, msg))
		log.Debug(msg)
		return
	}
	metadata := getMetadataFromFastHTTPRequest(reqCtx)
	subscribeKeys := make([]string, 0)

	keys := make([]string, 0)
	queryKeys := reqCtx.QueryArgs().PeekMulti(configurationKeyParam)
	for _, queryKeyByte := range queryKeys {
		keys = append(keys, string(queryKeyByte))
	}

	if len(keys) > 0 {
		subscribeKeys = append(subscribeKeys, keys...)
	}

	req := &configuration.SubscribeRequest{
		Keys:     subscribeKeys,
		Metadata: metadata,
	}

	// create handler
	handler := &configurationEventHandler{
		api:       a,
		storeName: storeName,
		channels:  a.channels,
		res:       a.universal.Resiliency,
	}

	start := time.Now()
	policyRunner := resiliency.NewRunner[string](reqCtx,
		a.universal.Resiliency.ComponentOutboundPolicy(storeName, resiliency.Configuration),
	)
	subscribeID, err := policyRunner(func(ctx context.Context) (string, error) {
		return store.Subscribe(ctx, req, handler.updateEventHandler)
	})
	elapsed := diag.ElapsedSince(start)

	diag.DefaultComponentMonitoring.ConfigurationInvoked(context.Background(), storeName, diag.ConfigurationSubscribe, err == nil, elapsed)

	if err != nil {
		msg := NewErrorResponse("ERR_CONFIGURATION_SUBSCRIBE", fmt.Sprintf(messages.ErrConfigurationSubscribe, keys, storeName, err.Error()))
		fasthttpRespond(reqCtx, fasthttpResponseWithError(nethttp.StatusInternalServerError, msg))
		log.Debug(msg)
		return
	}
	respBytes, _ := json.Marshal(&subscribeConfigurationResponse{
		ID: subscribeID,
	})
	fasthttpRespond(reqCtx, fasthttpResponseWithJSON(nethttp.StatusOK, respBytes, nil))
}

func (a *api) onUnsubscribeConfiguration(reqCtx *fasthttp.RequestCtx) {
	store, storeName, err := a.getConfigurationStoreWithRequestValidation(reqCtx)
	if err != nil {
		log.Debug(err)
		return
	}
	subscribeID := reqCtx.UserValue(configurationSubscribeID).(string)

	req := configuration.UnsubscribeRequest{
		ID: subscribeID,
	}
	start := time.Now()
	policyRunner := resiliency.NewRunner[any](reqCtx,
		a.universal.Resiliency.ComponentOutboundPolicy(storeName, resiliency.Configuration),
	)
	_, err = policyRunner(func(ctx context.Context) (any, error) {
		return nil, store.Unsubscribe(ctx, &req)
	})
	elapsed := diag.ElapsedSince(start)
	diag.DefaultComponentMonitoring.ConfigurationInvoked(context.Background(), storeName, diag.ConfigurationUnsubscribe, err == nil, elapsed)

	if err != nil {
		msg := NewErrorResponse("ERR_CONFIGURATION_UNSUBSCRIBE", fmt.Sprintf(messages.ErrConfigurationUnsubscribe, subscribeID, err.Error()))
		errRespBytes, _ := json.Marshal(&UnsubscribeConfigurationResponse{
			Ok:      false,
			Message: msg.Message,
		})
		fasthttpRespond(reqCtx, fasthttpResponseWithJSON(nethttp.StatusInternalServerError, errRespBytes, nil))
		log.Debug(msg)
		return
	}
	respBytes, _ := json.Marshal(&UnsubscribeConfigurationResponse{
		Ok: true,
	})
	fasthttpRespond(reqCtx, fasthttpResponseWithJSON(nethttp.StatusOK, respBytes, nil))
}

func (a *api) onGetConfiguration(reqCtx *fasthttp.RequestCtx) {
	store, storeName, err := a.getConfigurationStoreWithRequestValidation(reqCtx)
	if err != nil {
		log.Debug(err)
		return
	}

	metadata := getMetadataFromFastHTTPRequest(reqCtx)

	keys := make([]string, 0)
	queryKeys := reqCtx.QueryArgs().PeekMulti(configurationKeyParam)
	for _, queryKeyByte := range queryKeys {
		keys = append(keys, string(queryKeyByte))
	}
	req := &configuration.GetRequest{
		Keys:     keys,
		Metadata: metadata,
	}

	start := time.Now()
	policyRunner := resiliency.NewRunner[*configuration.GetResponse](reqCtx,
		a.universal.Resiliency.ComponentOutboundPolicy(storeName, resiliency.Configuration),
	)
	getResponse, err := policyRunner(func(ctx context.Context) (*configuration.GetResponse, error) {
		return store.Get(ctx, req)
	})
	elapsed := diag.ElapsedSince(start)

	diag.DefaultComponentMonitoring.ConfigurationInvoked(context.Background(), storeName, diag.Get, err == nil, elapsed)

	if err != nil {
		msg := NewErrorResponse("ERR_CONFIGURATION_GET", fmt.Sprintf(messages.ErrConfigurationGet, keys, storeName, err.Error()))
		fasthttpRespond(reqCtx, fasthttpResponseWithError(nethttp.StatusInternalServerError, msg))
		log.Debug(msg)
		return
	}

	if getResponse == nil || getResponse.Items == nil || len(getResponse.Items) == 0 {
		fasthttpRespond(reqCtx, fasthttpResponseWithEmpty())
		return
	}

	respBytes, _ := json.Marshal(getResponse.Items)

	fasthttpRespond(reqCtx, fasthttpResponseWithJSON(nethttp.StatusOK, respBytes, nil))
}

func extractEtag(reqCtx *fasthttp.RequestCtx) (hasEtag bool, etag string) {
	reqCtx.Request.Header.VisitAll(func(key []byte, value []byte) {
		if string(key) == "If-Match" {
			etag = string(value)
			hasEtag = true
			return
		}
	})

	return hasEtag, etag
}

func (a *api) onDeleteState(reqCtx *fasthttp.RequestCtx) {
	store, storeName, err := a.getStateStoreWithRequestValidation(reqCtx)
	if err != nil {
		log.Debug(err)
		return
	}

	key := reqCtx.UserValue(stateKeyParam).(string)

	concurrency := string(reqCtx.QueryArgs().Peek(concurrencyParam))
	consistency := string(reqCtx.QueryArgs().Peek(consistencyParam))

	metadata := getMetadataFromFastHTTPRequest(reqCtx)
	k, err := stateLoader.GetModifiedStateKey(key, storeName, a.universal.AppID)
	if err != nil {
		msg := NewErrorResponse("ERR_MALFORMED_REQUEST", err.Error())
		fasthttpRespond(reqCtx, fasthttpResponseWithError(nethttp.StatusBadRequest, msg))
		log.Debug(err)
		return
	}
	req := state.DeleteRequest{
		Key: k,
		Options: state.DeleteStateOption{
			Concurrency: concurrency,
			Consistency: consistency,
		},
		Metadata: metadata,
	}

	exists, etag := extractEtag(reqCtx)
	if exists {
		req.ETag = &etag
	}

	start := time.Now()
	policyRunner := resiliency.NewRunner[any](reqCtx,
		a.universal.Resiliency.ComponentOutboundPolicy(storeName, resiliency.Statestore),
	)
	_, err = policyRunner(func(ctx context.Context) (any, error) {
		return nil, store.Delete(ctx, &req)
	})
	elapsed := diag.ElapsedSince(start)

	diag.DefaultComponentMonitoring.StateInvoked(reqCtx, storeName, diag.Delete, err == nil, elapsed)

	if err != nil {
		statusCode, errMsg, resp := a.stateErrorResponse(err, "ERR_STATE_DELETE")
		resp.Message = fmt.Sprintf(messages.ErrStateDelete, key, errMsg)

		fasthttpRespond(reqCtx, fasthttpResponseWithError(statusCode, resp))
		log.Debug(resp.Message)
		return
	}
	fasthttpRespond(reqCtx, fasthttpResponseWithEmpty())
}

func (a *api) onPostState(reqCtx *fasthttp.RequestCtx) {
	store, storeName, err := a.getStateStoreWithRequestValidation(reqCtx)
	if err != nil {
		log.Debug(err)
		return
	}

	reqs := []state.SetRequest{}
	err = json.Unmarshal(reqCtx.PostBody(), &reqs)
	if err != nil {
		msg := NewErrorResponse("ERR_MALFORMED_REQUEST", err.Error())
		fasthttpRespond(reqCtx, fasthttpResponseWithError(nethttp.StatusBadRequest, msg))
		log.Debug(msg)
		return
	}
	if len(reqs) == 0 {
		fasthttpRespond(reqCtx, fasthttpResponseWithEmpty())
		return
	}

	metadata := getMetadataFromFastHTTPRequest(reqCtx)

	for i, r := range reqs {
		if len(reqs[i].Key) == 0 {
			msg := NewErrorResponse("ERR_MALFORMED_REQUEST", `"key" is a required field`)
			fasthttpRespond(reqCtx, fasthttpResponseWithError(nethttp.StatusBadRequest, msg))
			log.Debug(msg)
			return
		}

		// merge metadata from URL query parameters
		if reqs[i].Metadata == nil {
			reqs[i].Metadata = metadata
		} else {
			for k, v := range metadata {
				reqs[i].Metadata[k] = v
			}
		}

		reqs[i].Key, err = stateLoader.GetModifiedStateKey(r.Key, storeName, a.universal.AppID)
		if err != nil {
			msg := NewErrorResponse("ERR_MALFORMED_REQUEST", err.Error())
			fasthttpRespond(reqCtx, fasthttpResponseWithError(nethttp.StatusBadRequest, msg))
			log.Debug(err)
			return
		}

		if encryption.EncryptedStateStore(storeName) {
			data := []byte(fmt.Sprintf("%v", r.Value))
			val, encErr := encryption.TryEncryptValue(storeName, data)
			if encErr != nil {
				statusCode, errMsg, resp := a.stateErrorResponse(encErr, "ERR_STATE_SAVE")
				resp.Message = fmt.Sprintf(messages.ErrStateSave, storeName, errMsg)

				fasthttpRespond(reqCtx, fasthttpResponseWithError(statusCode, resp))
				log.Debug(resp.Message)
				return
			}

			reqs[i].Value = val
		}
	}

	start := time.Now()
	err = stateLoader.PerformBulkStoreOperation(reqCtx, reqs,
		a.universal.Resiliency.ComponentOutboundPolicy(storeName, resiliency.Statestore),
		state.BulkStoreOpts{},
		store.Set,
		store.BulkSet,
	)
	elapsed := diag.ElapsedSince(start)

	diag.DefaultComponentMonitoring.StateInvoked(reqCtx, storeName, diag.Set, err == nil, elapsed)

	if err != nil {
		statusCode, errMsg, resp := a.stateErrorResponse(err, "ERR_STATE_SAVE")
		resp.Message = fmt.Sprintf(messages.ErrStateSave, storeName, errMsg)

		fasthttpRespond(reqCtx, fasthttpResponseWithError(statusCode, resp))
		log.Debug(resp.Message)
		return
	}

	fasthttpRespond(reqCtx, fasthttpResponseWithEmpty())
}

// stateErrorResponse takes a state store error and returns a corresponding status code, error message and modified user error.
func (a *api) stateErrorResponse(err error, errorCode string) (int, string, ErrorResponse) {
	etag, code, message := a.etagError(err)

	r := ErrorResponse{
		ErrorCode: errorCode,
	}
	if etag {
		return code, message, r
	}
	message = err.Error()

	return nethttp.StatusInternalServerError, message, r
}

// etagError checks if the error from the state store is an etag error and returns a bool for indication,
// an status code and an error message.
func (a *api) etagError(err error) (bool, int, string) {
	var etagErr *state.ETagError
	if errors.As(err, &etagErr) {
		switch etagErr.Kind() {
		case state.ETagMismatch:
			return true, nethttp.StatusConflict, etagErr.Error()
		case state.ETagInvalid:
			return true, nethttp.StatusBadRequest, etagErr.Error()
		}
	}
	return false, -1, ""
}

func (a *api) getStateStoreName(reqCtx *fasthttp.RequestCtx) string {
	return reqCtx.UserValue(storeNameParam).(string)
}

func (a *api) onCreateActorReminder(reqCtx *fasthttp.RequestCtx) {
	if !a.actorReadinessCheckFastHTTP(reqCtx) {
		// Response already sent
		return
	}

	actorType := reqCtx.UserValue(actorTypeParam).(string)
	actorID := reqCtx.UserValue(actorIDParam).(string)
	name := reqCtx.UserValue(nameParam).(string)

	var req actors.CreateReminderRequest
	err := json.Unmarshal(reqCtx.PostBody(), &req)
	if err != nil {
		msg := messages.ErrMalformedRequest.WithFormat(err)
		universalFastHTTPErrorResponder(reqCtx, msg)
		log.Debug(msg)
		return
	}

	req.Name = name
	req.ActorType = actorType
	req.ActorID = actorID

	err = a.universal.Actors.CreateReminder(reqCtx, &req)
	if err != nil {
		if errors.Is(err, actors.ErrReminderOpActorNotHosted) {
			msg := messages.ErrActorReminderOpActorNotHosted
			universalFastHTTPErrorResponder(reqCtx, msg)
			log.Debug(msg)
			return
		}

		msg := NewErrorResponse("ERR_ACTOR_REMINDER_CREATE", fmt.Sprintf(messages.ErrActorReminderCreate, err))
		fasthttpRespond(reqCtx, fasthttpResponseWithError(nethttp.StatusInternalServerError, msg))
		log.Debug(msg)
		return
	}

	fasthttpRespond(reqCtx, fasthttpResponseWithEmpty())
}

<<<<<<< HEAD
=======
func (a *api) onRenameActorReminder(reqCtx *fasthttp.RequestCtx) {
	if !a.actorReadinessCheckFastHTTP(reqCtx) {
		// Response already sent
		return
	}

	actorType := reqCtx.UserValue(actorTypeParam).(string)
	actorID := reqCtx.UserValue(actorIDParam).(string)
	name := reqCtx.UserValue(nameParam).(string)

	var req actors.RenameReminderRequest
	err := json.Unmarshal(reqCtx.PostBody(), &req)
	if err != nil {
		msg := messages.ErrMalformedRequest.WithFormat(err)
		universalFastHTTPErrorResponder(reqCtx, msg)
		log.Debug(msg)
		return
	}

	req.OldName = name
	req.ActorType = actorType
	req.ActorID = actorID

	err = a.universal.Actors.RenameReminder(reqCtx, &req)
	if err != nil {
		if errors.Is(err, actors.ErrReminderOpActorNotHosted) {
			msg := messages.ErrActorReminderOpActorNotHosted
			universalFastHTTPErrorResponder(reqCtx, msg)
			log.Debug(msg)
			return
		}

		msg := NewErrorResponse("ERR_ACTOR_REMINDER_RENAME", fmt.Sprintf(messages.ErrActorReminderRename, err))
		fasthttpRespond(reqCtx, fasthttpResponseWithError(nethttp.StatusInternalServerError, msg))
		log.Debug(msg)
		return
	}

	fasthttpRespond(reqCtx, fasthttpResponseWithEmpty())
}

>>>>>>> 0b476b18
func (a *api) onCreateActorTimer(reqCtx *fasthttp.RequestCtx) {
	if !a.actorReadinessCheckFastHTTP(reqCtx) {
		// Response already sent
		return
	}

	actorType := reqCtx.UserValue(actorTypeParam).(string)
	actorID := reqCtx.UserValue(actorIDParam).(string)
	name := reqCtx.UserValue(nameParam).(string)

	var req actors.CreateTimerRequest
	err := json.Unmarshal(reqCtx.PostBody(), &req)
	if err != nil {
		msg := messages.ErrMalformedRequest.WithFormat(err)
		universalFastHTTPErrorResponder(reqCtx, msg)
		log.Debug(msg)
		return
	}

	req.Name = name
	req.ActorType = actorType
	req.ActorID = actorID

	err = a.universal.Actors.CreateTimer(reqCtx, &req)
	if err != nil {
		msg := NewErrorResponse("ERR_ACTOR_TIMER_CREATE", fmt.Sprintf(messages.ErrActorTimerCreate, err))
		fasthttpRespond(reqCtx, fasthttpResponseWithError(nethttp.StatusInternalServerError, msg))
		log.Debug(msg)
	} else {
		fasthttpRespond(reqCtx, fasthttpResponseWithEmpty())
	}
}

func (a *api) onDeleteActorReminder(reqCtx *fasthttp.RequestCtx) {
	if !a.actorReadinessCheckFastHTTP(reqCtx) {
		// Response already sent
		return
	}

	actorType := reqCtx.UserValue(actorTypeParam).(string)
	actorID := reqCtx.UserValue(actorIDParam).(string)
	name := reqCtx.UserValue(nameParam).(string)

	req := actors.DeleteReminderRequest{
		Name:      name,
		ActorID:   actorID,
		ActorType: actorType,
	}

	err := a.universal.Actors.DeleteReminder(reqCtx, &req)
	if err != nil {
		if errors.Is(err, actors.ErrReminderOpActorNotHosted) {
			msg := messages.ErrActorReminderOpActorNotHosted
			universalFastHTTPErrorResponder(reqCtx, msg)
			log.Debug(msg)
			return
		}

		msg := NewErrorResponse("ERR_ACTOR_REMINDER_DELETE", fmt.Sprintf(messages.ErrActorReminderDelete, err))
		fasthttpRespond(reqCtx, fasthttpResponseWithError(nethttp.StatusInternalServerError, msg))
		log.Debug(msg)
		return
	}

	fasthttpRespond(reqCtx, fasthttpResponseWithEmpty())
}

func (a *api) onActorStateTransaction(reqCtx *fasthttp.RequestCtx) {
	if !a.actorReadinessCheckFastHTTP(reqCtx) {
		// Response already sent
		return
	}

	actorType := reqCtx.UserValue(actorTypeParam).(string)
	actorID := reqCtx.UserValue(actorIDParam).(string)
	body := reqCtx.PostBody()

	var ops []actors.TransactionalOperation
	err := json.Unmarshal(body, &ops)
	if err != nil {
		msg := NewErrorResponse("ERR_MALFORMED_REQUEST", err.Error())
		fasthttpRespond(reqCtx, fasthttpResponseWithError(nethttp.StatusBadRequest, msg))
		log.Debug(msg)
		return
	}

	hosted := a.universal.Actors.IsActorHosted(reqCtx, &actors.ActorHostedRequest{
		ActorType: actorType,
		ActorID:   actorID,
	})

	if !hosted {
		msg := NewErrorResponse("ERR_ACTOR_INSTANCE_MISSING", messages.ErrActorInstanceMissing)
		fasthttpRespond(reqCtx, fasthttpResponseWithError(nethttp.StatusBadRequest, msg))
		log.Debug(msg)
		return
	}

	req := actors.TransactionalRequest{
		ActorID:    actorID,
		ActorType:  actorType,
		Operations: ops,
	}

	err = a.universal.Actors.TransactionalStateOperation(reqCtx, &req)
	if err != nil {
		msg := NewErrorResponse("ERR_ACTOR_STATE_TRANSACTION_SAVE", fmt.Sprintf(messages.ErrActorStateTransactionSave, err))
		fasthttpRespond(reqCtx, fasthttpResponseWithError(nethttp.StatusInternalServerError, msg))
		log.Debug(msg)
	} else {
		fasthttpRespond(reqCtx, fasthttpResponseWithEmpty())
	}
}

func (a *api) onGetActorReminder(reqCtx *fasthttp.RequestCtx) {
	if !a.actorReadinessCheckFastHTTP(reqCtx) {
		// Response already sent
		return
	}

	actorType := reqCtx.UserValue(actorTypeParam).(string)
	actorID := reqCtx.UserValue(actorIDParam).(string)
	name := reqCtx.UserValue(nameParam).(string)

	resp, err := a.universal.Actors.GetReminder(reqCtx, &actors.GetReminderRequest{
		ActorType: actorType,
		ActorID:   actorID,
		Name:      name,
	})
	if err != nil {
		if errors.Is(err, actors.ErrReminderOpActorNotHosted) {
			msg := messages.ErrActorReminderOpActorNotHosted
			universalFastHTTPErrorResponder(reqCtx, msg)
			log.Debug(msg)
			return
		}

		msg := NewErrorResponse("ERR_ACTOR_REMINDER_GET", fmt.Sprintf(messages.ErrActorReminderGet, err))
		fasthttpRespond(reqCtx, fasthttpResponseWithError(nethttp.StatusInternalServerError, msg))
		log.Debug(msg)
		return
	}

	b, err := json.Marshal(resp)
	if err != nil {
		msg := NewErrorResponse("ERR_ACTOR_REMINDER_GET", fmt.Sprintf(messages.ErrActorReminderGet, err))
		fasthttpRespond(reqCtx, fasthttpResponseWithError(nethttp.StatusInternalServerError, msg))
		log.Debug(msg)
		return
	}

	fasthttpRespond(reqCtx, fasthttpResponseWithJSON(nethttp.StatusOK, b, nil))
}

func (a *api) onDeleteActorTimer(reqCtx *fasthttp.RequestCtx) {
	if !a.actorReadinessCheckFastHTTP(reqCtx) {
		// Response already sent
		return
	}

	actorType := reqCtx.UserValue(actorTypeParam).(string)
	actorID := reqCtx.UserValue(actorIDParam).(string)
	name := reqCtx.UserValue(nameParam).(string)

	req := actors.DeleteTimerRequest{
		Name:      name,
		ActorID:   actorID,
		ActorType: actorType,
	}
	err := a.universal.Actors.DeleteTimer(reqCtx, &req)
	if err != nil {
		msg := NewErrorResponse("ERR_ACTOR_TIMER_DELETE", fmt.Sprintf(messages.ErrActorTimerDelete, err))
		fasthttpRespond(reqCtx, fasthttpResponseWithError(nethttp.StatusInternalServerError, msg))
		log.Debug(msg)
	} else {
		fasthttpRespond(reqCtx, fasthttpResponseWithEmpty())
	}
}

func (a *api) onDirectActorMessage(reqCtx *fasthttp.RequestCtx) {
	if !a.actorReadinessCheckFastHTTP(reqCtx) {
		// Response already sent
		return
	}

	actorType := reqCtx.UserValue(actorTypeParam).(string)
	actorID := reqCtx.UserValue(actorIDParam).(string)
	verb := strings.ToUpper(string(reqCtx.Method()))
	method := reqCtx.UserValue(methodParam).(string)

	policyDef := a.universal.Resiliency.ActorPreLockPolicy(actorType, actorID)

	req := invokev1.NewInvokeMethodRequest(method).
		WithActor(actorType, actorID).
		WithHTTPExtension(verb, reqCtx.QueryArgs().String()).
		WithRawDataBytes(reqCtx.PostBody()).
		WithContentType(string(reqCtx.Request.Header.ContentType())).
		// Save headers to internal metadata
		WithFastHTTPHeaders(&reqCtx.Request.Header)
	if policyDef != nil {
		req.WithReplay(policyDef.HasRetries())
	}
	defer req.Close()

	// Unlike other actor calls, resiliency is handled here for invocation.
	// This is due to actor invocation involving a lookup for the host.
	// Having the retry here allows us to capture that and be resilient to host failure.
	// Additionally, we don't perform timeouts at this level. This is because an actor
	// should technically wait forever on the locking mechanism. If we timeout while
	// waiting for the lock, we can also create a queue of calls that will try and continue
	// after the timeout.
	policyRunner := resiliency.NewRunnerWithOptions(reqCtx, policyDef,
		resiliency.RunnerOpts[*invokev1.InvokeMethodResponse]{
			Disposer: resiliency.DisposerCloser[*invokev1.InvokeMethodResponse],
		},
	)
	resp, err := policyRunner(func(ctx context.Context) (*invokev1.InvokeMethodResponse, error) {
		return a.universal.Actors.Call(ctx, req)
	})

	if resp != nil {
		defer resp.Close()
	}

	if err != nil {
		actorErr, isActorError := actorerrors.As(err)
		if !isActorError {
			msg := NewErrorResponse("ERR_ACTOR_INVOKE_METHOD", fmt.Sprintf(messages.ErrActorInvoke, err))
			fasthttpRespond(reqCtx, fasthttpResponseWithError(nethttp.StatusInternalServerError, msg))
			log.Debug(msg)
			return
		}

		// Use Add to ensure headers are appended and not replaced
		invokev1.InternalMetadataToHTTPHeader(reqCtx, actorErr.Headers(), reqCtx.Response.Header.Add)
		reqCtx.Response.Header.SetContentType(actorErr.ContentType())

		// Construct response.
		statusCode := actorErr.StatusCode()
		body := actorErr.Body()
		fasthttpRespond(reqCtx, fasthttpResponseWith(statusCode, body))
		return
	}

	if resp == nil {
		msg := NewErrorResponse("ERR_ACTOR_INVOKE_METHOD", fmt.Sprintf(messages.ErrActorInvoke, "failed to cast response"))
		fasthttpRespond(reqCtx, fasthttpResponseWithError(nethttp.StatusInternalServerError, msg))
		log.Debug(msg)
		return
	}

	// Use Add to ensure headers are appended and not replaced
	invokev1.InternalMetadataToHTTPHeader(reqCtx, resp.Headers(), reqCtx.Response.Header.Add)
	body, err := resp.RawDataFull()
	if err != nil {
		msg := NewErrorResponse("ERR_ACTOR_INVOKE_METHOD", fmt.Sprintf(messages.ErrActorInvoke, err))
		fasthttpRespond(reqCtx, fasthttpResponseWithError(nethttp.StatusInternalServerError, msg))
		log.Debug(msg)
		return
	}
	reqCtx.Response.Header.SetContentType(resp.ContentType())

	// Construct response.
	statusCode := int(resp.Status().Code)
	if !resp.IsHTTPResponse() {
		statusCode = invokev1.HTTPStatusFromCode(codes.Code(statusCode))
	}
	fasthttpRespond(reqCtx, fasthttpResponseWith(statusCode, body))
}

func (a *api) onGetActorState(reqCtx *fasthttp.RequestCtx) {
	if !a.actorReadinessCheckFastHTTP(reqCtx) {
		// Response already sent
		return
	}

	actorType := reqCtx.UserValue(actorTypeParam).(string)
	actorID := reqCtx.UserValue(actorIDParam).(string)
	key := reqCtx.UserValue(stateKeyParam).(string)

	hosted := a.universal.Actors.IsActorHosted(reqCtx, &actors.ActorHostedRequest{
		ActorType: actorType,
		ActorID:   actorID,
	})

	if !hosted {
		msg := NewErrorResponse("ERR_ACTOR_INSTANCE_MISSING", messages.ErrActorInstanceMissing)
		fasthttpRespond(reqCtx, fasthttpResponseWithError(nethttp.StatusBadRequest, msg))
		log.Debug(msg)
		return
	}

	req := actors.GetStateRequest{
		ActorType: actorType,
		ActorID:   actorID,
		Key:       key,
	}

	resp, err := a.universal.Actors.GetState(reqCtx, &req)
	if err != nil {
		msg := NewErrorResponse("ERR_ACTOR_STATE_GET", fmt.Sprintf(messages.ErrActorStateGet, err))
		fasthttpRespond(reqCtx, fasthttpResponseWithError(nethttp.StatusInternalServerError, msg))
		log.Debug(msg)
	} else {
		if resp == nil || len(resp.Data) == 0 {
			fasthttpRespond(reqCtx, fasthttpResponseWithEmpty())
			return
		}
		fasthttpRespond(reqCtx, fasthttpResponseWithJSON(nethttp.StatusOK, resp.Data, resp.Metadata))
	}
}

func (a *api) onPublish(reqCtx *fasthttp.RequestCtx) {
	thepubsub, pubsubName, topic, sc, errRes := a.validateAndGetPubsubAndTopic(reqCtx)
	if errRes != nil {
		fasthttpRespond(reqCtx, fasthttpResponseWithError(sc, *errRes))

		return
	}

	body := reqCtx.PostBody()
	contentType := string(reqCtx.Request.Header.Peek("Content-Type"))
	metadata := getMetadataFromFastHTTPRequest(reqCtx)
	rawPayload, metaErr := contribMetadata.IsRawPayload(metadata)
	if metaErr != nil {
		msg := messages.ErrPubSubMetadataDeserialize.WithFormat(metaErr)
		universalFastHTTPErrorResponder(reqCtx, msg)
		log.Debug(msg)

		return
	}

	data := body

	if !rawPayload {
		span := diagUtils.SpanFromContext(reqCtx)
		corID, traceState := diag.TraceIDAndStateFromSpan(span)
		envelope, err := runtimePubsub.NewCloudEvent(&runtimePubsub.CloudEvent{
			Source:          a.universal.AppID,
			Topic:           topic,
			DataContentType: contentType,
			Data:            body,
			TraceID:         corID,
			TraceState:      traceState,
			Pubsub:          pubsubName,
		}, metadata)
		if err != nil {
			msg := NewErrorResponse("ERR_PUBSUB_CLOUD_EVENTS_SER",
				fmt.Sprintf(messages.ErrPubsubCloudEventCreation, err.Error()))
			fasthttpRespond(reqCtx, fasthttpResponseWithError(nethttp.StatusInternalServerError, msg))
			log.Debug(msg)
			return
		}

		features := thepubsub.Features()

		pubsub.ApplyMetadata(envelope, features, metadata)

		data, err = json.Marshal(envelope)
		if err != nil {
			msg := NewErrorResponse("ERR_PUBSUB_CLOUD_EVENTS_SER",
				fmt.Sprintf(messages.ErrPubsubCloudEventsSer, topic, pubsubName, err.Error()))
			fasthttpRespond(reqCtx, fasthttpResponseWithError(nethttp.StatusInternalServerError, msg))
			log.Debug(msg)
			return
		}
	}

	req := pubsub.PublishRequest{
		PubsubName: pubsubName,
		Topic:      topic,
		Data:       data,
		Metadata:   metadata,
	}

	start := time.Now()
	err := a.pubsubAdapter.Publish(reqCtx, &req)
	elapsed := diag.ElapsedSince(start)

	diag.DefaultComponentMonitoring.PubsubEgressEvent(context.Background(), pubsubName, topic, err == nil, elapsed)

	if err != nil {
		status := nethttp.StatusInternalServerError
		msg := NewErrorResponse("ERR_PUBSUB_PUBLISH_MESSAGE",
			fmt.Sprintf(messages.ErrPubsubPublishMessage, topic, pubsubName, err.Error()))

		if errors.As(err, &runtimePubsub.NotAllowedError{}) {
			msg = NewErrorResponse("ERR_PUBSUB_FORBIDDEN", err.Error())
			status = nethttp.StatusForbidden
		}

		if errors.As(err, &runtimePubsub.NotFoundError{}) {
			msg = NewErrorResponse("ERR_PUBSUB_NOT_FOUND", err.Error())
			status = nethttp.StatusBadRequest
		}

		fasthttpRespond(reqCtx, fasthttpResponseWithError(status, msg))
		log.Debug(msg)
	} else {
		fasthttpRespond(reqCtx, fasthttpResponseWithEmpty())
	}
}

type bulkPublishMessageEntry struct {
	EntryID     string            `json:"entryId,omitempty"`
	Event       interface{}       `json:"event"`
	ContentType string            `json:"contentType"`
	Metadata    map[string]string `json:"metadata,omitempty"`
}

func (a *api) onBulkPublish(reqCtx *fasthttp.RequestCtx) {
	thepubsub, pubsubName, topic, sc, errRes := a.validateAndGetPubsubAndTopic(reqCtx)
	if errRes != nil {
		fasthttpRespond(reqCtx, fasthttpResponseWithError(sc, errRes))

		return
	}

	body := reqCtx.PostBody()
	metadata := getMetadataFromFastHTTPRequest(reqCtx)
	rawPayload, metaErr := contribMetadata.IsRawPayload(metadata)
	if metaErr != nil {
		msg := messages.ErrPubSubMetadataDeserialize.WithFormat(metaErr)
		universalFastHTTPErrorResponder(reqCtx, msg)
		log.Debug(msg)

		return
	}

	// Extract trace context from context.
	span := diagUtils.SpanFromContext(reqCtx)

	incomingEntries := make([]bulkPublishMessageEntry, 0)
	err := json.Unmarshal(body, &incomingEntries)
	if err != nil {
		msg := NewErrorResponse("ERR_PUBSUB_EVENTS_SER",
			fmt.Sprintf(messages.ErrPubsubUnmarshal, topic, pubsubName, err.Error()))
		fasthttpRespond(reqCtx, fasthttpResponseWithError(nethttp.StatusBadRequest, msg))
		log.Debug(msg)

		return
	}
	entries := make([]pubsub.BulkMessageEntry, len(incomingEntries))

	entryIDSet := map[string]struct{}{}

	for i, entry := range incomingEntries {
		var dBytes []byte
		dBytes, err = ConvertEventToBytes(entry.Event, entry.ContentType)
		if err != nil {
			msg := NewErrorResponse("ERR_PUBSUB_EVENTS_SER",
				fmt.Sprintf(messages.ErrPubsubMarshal, topic, pubsubName, err.Error()))
			fasthttpRespond(reqCtx, fasthttpResponseWithError(nethttp.StatusBadRequest, msg))
			log.Debug(msg)
			return
		}
		entries[i] = pubsub.BulkMessageEntry{
			Event:       dBytes,
			ContentType: entry.ContentType,
		}
		if entry.Metadata != nil {
			// Populate entry metadata with request level metadata. Entry level metadata keys
			// override request level metadata.
			entries[i].Metadata = utils.PopulateMetadataForBulkPublishEntry(metadata, entry.Metadata)
		}
		if _, ok := entryIDSet[entry.EntryID]; ok || entry.EntryID == "" {
			msg := NewErrorResponse("ERR_PUBSUB_EVENTS_SER",
				fmt.Sprintf(messages.ErrPubsubMarshal, topic, pubsubName, "error: entryId is duplicated or not present for entry"))
			fasthttpRespond(reqCtx, fasthttpResponseWithError(nethttp.StatusBadRequest, msg))
			log.Debug(msg)

			return
		}
		entryIDSet[entry.EntryID] = struct{}{}
		entries[i].EntryId = entry.EntryID
	}

	spanMap := map[int]trace.Span{}
	// closeChildSpans method is called on every respond() call in all return paths in the following block of code.
	closeChildSpans := func(ctx *fasthttp.RequestCtx) {
		for _, span := range spanMap {
			diag.UpdateSpanStatusFromHTTPStatus(span, ctx.Response.StatusCode())
			span.End()
		}
	}
	features := thepubsub.Features()
	if !rawPayload {
		for i := range entries {
			childSpan := diag.StartProducerSpanChildFromParent(reqCtx, span)
			corID, traceState := diag.TraceIDAndStateFromSpan(childSpan)
			// For multiple events in a single bulk call traceParent is different for each event.
			// Populate W3C traceparent to cloudevent envelope
			spanMap[i] = childSpan

			var envelope map[string]interface{}
			envelope, err = runtimePubsub.NewCloudEvent(&runtimePubsub.CloudEvent{
				Source:          a.universal.AppID,
				Topic:           topic,
				DataContentType: entries[i].ContentType,
				Data:            entries[i].Event,
				TraceID:         corID,
				TraceState:      traceState,
				Pubsub:          pubsubName,
			}, entries[i].Metadata)
			if err != nil {
				msg := NewErrorResponse("ERR_PUBSUB_CLOUD_EVENTS_SER",
					fmt.Sprintf(messages.ErrPubsubCloudEventCreation, err.Error()))
				fasthttpRespond(reqCtx, fasthttpResponseWithError(nethttp.StatusInternalServerError, msg), closeChildSpans)
				log.Debug(msg)

				return
			}

			pubsub.ApplyMetadata(envelope, features, entries[i].Metadata)

			entries[i].Event, err = json.Marshal(envelope)
			if err != nil {
				msg := NewErrorResponse("ERR_PUBSUB_CLOUD_EVENTS_SER",
					fmt.Sprintf(messages.ErrPubsubCloudEventsSer, topic, pubsubName, err.Error()))
				fasthttpRespond(reqCtx, fasthttpResponseWithError(nethttp.StatusInternalServerError, msg), closeChildSpans)
				log.Debug(msg)

				return
			}
		}
	}

	req := pubsub.BulkPublishRequest{
		PubsubName: pubsubName,
		Topic:      topic,
		Entries:    entries,
		Metadata:   metadata,
	}

	start := time.Now()
	res, err := a.pubsubAdapter.BulkPublish(reqCtx, &req)
	elapsed := diag.ElapsedSince(start)

	// BulkPublishResponse contains all failed entries from the request.
	// If there are no errors, then an empty response is returned.
	bulkRes := BulkPublishResponse{}
	eventsPublished := int64(len(req.Entries))
	if len(res.FailedEntries) != 0 {
		eventsPublished -= int64(len(res.FailedEntries))
	}

	diag.DefaultComponentMonitoring.BulkPubsubEgressEvent(context.Background(), pubsubName, topic, err == nil, eventsPublished, elapsed)

	if err != nil {
		bulkRes.FailedEntries = make([]BulkPublishResponseFailedEntry, 0, len(res.FailedEntries))
		for _, r := range res.FailedEntries {
			resEntry := BulkPublishResponseFailedEntry{EntryId: r.EntryId}
			if r.Error != nil {
				resEntry.Error = r.Error.Error()
			}
			bulkRes.FailedEntries = append(bulkRes.FailedEntries, resEntry)
		}
		status := nethttp.StatusInternalServerError
		bulkRes.ErrorCode = "ERR_PUBSUB_PUBLISH_MESSAGE"

		if errors.As(err, &runtimePubsub.NotAllowedError{}) {
			msg := NewErrorResponse("ERR_PUBSUB_FORBIDDEN", err.Error())
			status = nethttp.StatusForbidden
			fasthttpRespond(reqCtx, fasthttpResponseWithError(status, msg), closeChildSpans)
			log.Debug(msg)

			return
		}

		if errors.As(err, &runtimePubsub.NotFoundError{}) {
			msg := NewErrorResponse("ERR_PUBSUB_NOT_FOUND", err.Error())
			status = nethttp.StatusBadRequest
			fasthttpRespond(reqCtx, fasthttpResponseWithError(status, msg), closeChildSpans)
			log.Debug(msg)

			return
		}

		// Return the error along with the list of failed entries.
		resData, _ := json.Marshal(bulkRes)
		fasthttpRespond(reqCtx, fasthttpResponseWithJSON(status, resData, nil), closeChildSpans)
		return
	}

	// If there are no errors, then an empty response is returned.
	fasthttpRespond(reqCtx, fasthttpResponseWithEmpty(), closeChildSpans)
}

// validateAndGetPubsubAndTopic takes input as request context and returns the pubsub interface, pubsub name, topic name,
// or error status code and an ErrorResponse object.
func (a *api) validateAndGetPubsubAndTopic(reqCtx *fasthttp.RequestCtx) (pubsub.PubSub, string, string, int, *ErrorResponse) {
	if a.pubsubAdapter == nil {
		msg := NewErrorResponse("ERR_PUBSUB_NOT_CONFIGURED", messages.ErrPubsubNotConfigured)

		return nil, "", "", nethttp.StatusBadRequest, &msg
	}

	pubsubName := reqCtx.UserValue(pubsubnameparam).(string)
	if pubsubName == "" {
		msg := NewErrorResponse("ERR_PUBSUB_EMPTY", messages.ErrPubsubEmpty)

		return nil, "", "", nethttp.StatusNotFound, &msg
	}

	thepubsub, ok := a.universal.CompStore.GetPubSub(pubsubName)
	if !ok {
		msg := NewErrorResponse("ERR_PUBSUB_NOT_FOUND", fmt.Sprintf(messages.ErrPubsubNotFound, pubsubName))

		return nil, "", "", nethttp.StatusNotFound, &msg
	}

	topic := reqCtx.UserValue(wildcardParam).(string)
	if topic == "" {
		msg := NewErrorResponse("ERR_TOPIC_EMPTY", fmt.Sprintf(messages.ErrTopicEmpty, pubsubName))

		return nil, "", "", nethttp.StatusNotFound, &msg
	}
	return thepubsub.Component, pubsubName, topic, nethttp.StatusOK, nil
}

// GetStatusCodeFromMetadata extracts the http status code from the metadata if it exists.
func GetStatusCodeFromMetadata(metadata map[string]string) int {
	code := metadata[http.HTTPStatusCode]
	if code != "" {
		statusCode, err := strconv.Atoi(code)
		if err == nil {
			return statusCode
		}
	}

	return nethttp.StatusOK
}

func getMetadataFromRequest(r *nethttp.Request) map[string]string {
	pl := len(metadataPrefix)
	qs := r.URL.Query()

	metadata := make(map[string]string, len(qs))
	for key, value := range qs {
		if !strings.HasPrefix(key, metadataPrefix) {
			continue
		}
		metadata[key[pl:]] = value[0]
	}

	return metadata
}

func getMetadataFromFastHTTPRequest(reqCtx *fasthttp.RequestCtx) map[string]string {
	metadata := map[string]string{}
	prefixBytes := []byte(metadataPrefix)
	reqCtx.QueryArgs().VisitAll(func(key []byte, value []byte) {
		if bytes.HasPrefix(key, prefixBytes) {
			k := string(key[len(prefixBytes):])
			metadata[k] = string(value)
		}
	})

	return metadata
}

type stateTransactionRequestBody struct {
	Operations []stateTransactionRequestBodyOperation `json:"operations"`
	Metadata   map[string]string                      `json:"metadata,omitempty"`
}

type stateTransactionRequestBodyOperation struct {
	Operation string      `json:"operation"`
	Request   interface{} `json:"request"`
}

func (a *api) onPostStateTransaction(reqCtx *fasthttp.RequestCtx) {
	if a.universal.CompStore.StateStoresLen() == 0 {
		err := messages.ErrStateStoresNotConfigured
		log.Debug(err)
		universalFastHTTPErrorResponder(reqCtx, err)
		return
	}

	storeName := reqCtx.UserValue(storeNameParam).(string)
	store, ok := a.universal.CompStore.GetStateStore(storeName)
	if !ok {
		err := messages.ErrStateStoreNotFound.WithFormat(storeName)
		log.Debug(err)
		universalFastHTTPErrorResponder(reqCtx, err)
		return
	}

	transactionalStore, ok := store.(state.TransactionalStore)
	if !ok {
		msg := NewErrorResponse("ERR_STATE_STORE_NOT_SUPPORTED", fmt.Sprintf(messages.ErrStateStoreNotSupported, storeName))
		fasthttpRespond(reqCtx, fasthttpResponseWithError(nethttp.StatusInternalServerError, msg))
		log.Debug(msg)
		return
	}

	body := reqCtx.PostBody()
	var req stateTransactionRequestBody
	if err := json.Unmarshal(body, &req); err != nil {
		msg := messages.ErrMalformedRequest.WithFormat(err)
		universalFastHTTPErrorResponder(reqCtx, msg)
		log.Debug(msg)
		return
	}
	if len(req.Operations) == 0 {
		fasthttpRespond(reqCtx, fasthttpResponseWithEmpty())
		return
	}

	// merge metadata from URL query parameters
	metadata := getMetadataFromFastHTTPRequest(reqCtx)
	if req.Metadata == nil {
		req.Metadata = metadata
	} else {
		for k, v := range metadata {
			req.Metadata[k] = v
		}
	}

	operations := make([]state.TransactionalStateOperation, 0, len(req.Operations))
	for _, o := range req.Operations {
		switch o.Operation {
		case string(state.OperationUpsert):
			var upsertReq state.SetRequest
			err := mapstructure.Decode(o.Request, &upsertReq)
			if err != nil {
				msg := messages.ErrMalformedRequest.WithFormat(err)
				universalFastHTTPErrorResponder(reqCtx, msg)
				log.Debug(msg)
				return
			}
			upsertReq.Key, err = stateLoader.GetModifiedStateKey(upsertReq.Key, storeName, a.universal.AppID)
			if err != nil {
				msg := messages.ErrMalformedRequest.WithFormat(err)
				universalFastHTTPErrorResponder(reqCtx, msg)
				log.Debug(err)
				return
			}
			operations = append(operations, upsertReq)
		case string(state.OperationDelete):
			var delReq state.DeleteRequest
			err := mapstructure.Decode(o.Request, &delReq)
			if err != nil {
				msg := messages.ErrMalformedRequest.WithFormat(err)
				universalFastHTTPErrorResponder(reqCtx, msg)
				log.Debug(msg)
				return
			}
			delReq.Key, err = stateLoader.GetModifiedStateKey(delReq.Key, storeName, a.universal.AppID)
			if err != nil {
				msg := NewErrorResponse("ERR_MALFORMED_REQUEST", err.Error())
				fasthttpRespond(reqCtx, fasthttpResponseWithError(nethttp.StatusBadRequest, msg))
				log.Debug(msg)
				return
			}
			operations = append(operations, delReq)
		default:
			msg := NewErrorResponse(
				"ERR_NOT_SUPPORTED_STATE_OPERATION",
				fmt.Sprintf(messages.ErrNotSupportedStateOperation, o.Operation))
			fasthttpRespond(reqCtx, fasthttpResponseWithError(nethttp.StatusBadRequest, msg))
			log.Debug(msg)
			return
		}
	}

	if maxMulti, ok := store.(state.TransactionalStoreMultiMaxSize); ok {
		max := maxMulti.MultiMaxSize()
		if max > 0 && len(operations) > max {
			err := messages.ErrStateTooManyTransactionalOp.WithFormat(len(operations), max)
			log.Debug(err)
			universalFastHTTPErrorResponder(reqCtx, err)
			return
		}
	}

	if encryption.EncryptedStateStore(storeName) {
		for i, op := range operations {
			switch req := op.(type) {
			case state.SetRequest:
				data := []byte(fmt.Sprintf("%v", req.Value))
				val, err := encryption.TryEncryptValue(storeName, data)
				if err != nil {
					msg := NewErrorResponse(
						"ERR_SAVE_STATE",
						fmt.Sprintf(messages.ErrStateSave, storeName, err.Error()))
					fasthttpRespond(reqCtx, fasthttpResponseWithError(nethttp.StatusBadRequest, msg))
					log.Debug(msg)
					return
				}

				req.Value = val
				operations[i] = req
			}
		}
	}

	outboxEnabled := a.pubsubAdapter.Outbox().Enabled(storeName)
	if outboxEnabled {
		trs, err := a.pubsubAdapter.Outbox().PublishInternal(reqCtx, storeName, operations, a.universal.AppID)
		if err != nil {
			msg := NewErrorResponse(
				"ERR_PUBLISH_OUTBOX",
				fmt.Sprintf(messages.ErrPublishOutbox, err.Error()))
			fasthttpRespond(reqCtx, fasthttpResponseWithError(nethttp.StatusInternalServerError, msg))
			log.Debug(msg)
			return
		}

		operations = append(operations, trs...)
	}

	start := time.Now()
	policyRunner := resiliency.NewRunner[any](reqCtx,
		a.universal.Resiliency.ComponentOutboundPolicy(storeName, resiliency.Statestore),
	)
	storeReq := &state.TransactionalStateRequest{
		Operations: operations,
		Metadata:   req.Metadata,
	}
	_, err := policyRunner(func(ctx context.Context) (any, error) {
		return nil, transactionalStore.Multi(reqCtx, storeReq)
	})
	elapsed := diag.ElapsedSince(start)

	diag.DefaultComponentMonitoring.StateInvoked(context.Background(), storeName, diag.StateTransaction, err == nil, elapsed)

	if err != nil {
		msg := NewErrorResponse("ERR_STATE_TRANSACTION", fmt.Sprintf(messages.ErrStateTransaction, err.Error()))
		fasthttpRespond(reqCtx, fasthttpResponseWithError(nethttp.StatusInternalServerError, msg))
		log.Debug(msg)
	} else {
		fasthttpRespond(reqCtx, fasthttpResponseWithEmpty())
	}
}

func (a *api) onQueryStateHandler() nethttp.HandlerFunc {
	return UniversalHTTPHandler(
		a.universal.QueryStateAlpha1,
		UniversalHTTPHandlerOpts[*runtimev1pb.QueryStateRequest, *runtimev1pb.QueryStateResponse]{
			// We pass the input body manually rather than parsing it using protojson
			SkipInputBody: true,
			InModifier: func(r *nethttp.Request, in *runtimev1pb.QueryStateRequest) (*runtimev1pb.QueryStateRequest, error) {
				in.StoreName = chi.URLParam(r, storeNameParam)
				in.Metadata = getMetadataFromRequest(r)

				body, err := io.ReadAll(r.Body)
				if err != nil {
					return nil, messages.ErrBodyRead.WithFormat(err)
				}
				in.Query = string(body)
				return in, nil
			},
			OutModifier: func(out *runtimev1pb.QueryStateResponse) (any, error) {
				// If the response is empty, return nil
				if out == nil || len(out.Results) == 0 {
					return nil, nil
				}

				// We need to translate this to a JSON object because one of the fields must be returned as json.RawMessage
				qresp := &QueryResponse{
					Results:  make([]QueryItem, len(out.Results)),
					Token:    out.Token,
					Metadata: out.Metadata,
				}
				for i := range out.Results {
					qresp.Results[i].Key = stateLoader.GetOriginalStateKey(out.Results[i].Key)
					if out.Results[i].Etag != "" {
						qresp.Results[i].ETag = &out.Results[i].Etag
					}
					qresp.Results[i].Error = out.Results[i].Error
					qresp.Results[i].Data = json.RawMessage(out.Results[i].Data)
				}
				return qresp, nil
			},
		},
	)
}

// This function makes sure that the actor subsystem is ready.
// If it returns false, handlers should return without performing any other action: responses will be sent to the client already.
func (a *api) actorReadinessCheckFastHTTP(reqCtx *fasthttp.RequestCtx) bool {
	// Note: with FastHTTP, reqCtx is tied to the context of the *server* and not the request.
	// See: https://github.com/valyala/fasthttp/issues/1219#issuecomment-1041548933
	// So, this is effectively a background context when using FastHTTP.
	// There's no workaround besides migrating to the standard library's server.
	a.universal.WaitForActorsReady(reqCtx)

	if a.universal.Actors == nil {
		universalFastHTTPErrorResponder(reqCtx, messages.ErrActorRuntimeNotFound)
		log.Debug(messages.ErrActorRuntimeNotFound)
		return false
	}

	return true
}<|MERGE_RESOLUTION|>--- conflicted
+++ resolved
@@ -1050,50 +1050,6 @@
 	fasthttpRespond(reqCtx, fasthttpResponseWithEmpty())
 }
 
-<<<<<<< HEAD
-=======
-func (a *api) onRenameActorReminder(reqCtx *fasthttp.RequestCtx) {
-	if !a.actorReadinessCheckFastHTTP(reqCtx) {
-		// Response already sent
-		return
-	}
-
-	actorType := reqCtx.UserValue(actorTypeParam).(string)
-	actorID := reqCtx.UserValue(actorIDParam).(string)
-	name := reqCtx.UserValue(nameParam).(string)
-
-	var req actors.RenameReminderRequest
-	err := json.Unmarshal(reqCtx.PostBody(), &req)
-	if err != nil {
-		msg := messages.ErrMalformedRequest.WithFormat(err)
-		universalFastHTTPErrorResponder(reqCtx, msg)
-		log.Debug(msg)
-		return
-	}
-
-	req.OldName = name
-	req.ActorType = actorType
-	req.ActorID = actorID
-
-	err = a.universal.Actors.RenameReminder(reqCtx, &req)
-	if err != nil {
-		if errors.Is(err, actors.ErrReminderOpActorNotHosted) {
-			msg := messages.ErrActorReminderOpActorNotHosted
-			universalFastHTTPErrorResponder(reqCtx, msg)
-			log.Debug(msg)
-			return
-		}
-
-		msg := NewErrorResponse("ERR_ACTOR_REMINDER_RENAME", fmt.Sprintf(messages.ErrActorReminderRename, err))
-		fasthttpRespond(reqCtx, fasthttpResponseWithError(nethttp.StatusInternalServerError, msg))
-		log.Debug(msg)
-		return
-	}
-
-	fasthttpRespond(reqCtx, fasthttpResponseWithEmpty())
-}
-
->>>>>>> 0b476b18
 func (a *api) onCreateActorTimer(reqCtx *fasthttp.RequestCtx) {
 	if !a.actorReadinessCheckFastHTTP(reqCtx) {
 		// Response already sent
