--- conflicted
+++ resolved
@@ -445,21 +445,17 @@
 		reqs[i] = r
 	}
 
-<<<<<<< HEAD
 	start := time.Now()
-	bulkGet, responses, err := store.BulkGet(reqs)
-	elapsed := diag.ElapsedSince(start)
-
-	diag.DefaultComponentMonitoring.StateInvoked(ctx, in.StoreName, diag.BulkGet, err == nil, elapsed)
-=======
-	policy := a.resiliency.ComponentOutboundPolicy(ctx, in.StoreName)
 	var bulkGet bool
 	var responses []state.BulkGetResponse
+	policy := a.resiliency.ComponentOutboundPolicy(ctx, in.StoreName)
 	err = policy(func(ctx context.Context) (rErr error) {
 		bulkGet, responses, rErr = store.BulkGet(reqs)
 		return rErr
 	})
->>>>>>> 6cdad375
+	elapsed := diag.ElapsedSince(start)
+
+	diag.DefaultComponentMonitoring.StateInvoked(ctx, in.StoreName, diag.BulkGet, err == nil, elapsed)
 
 	// if store supports bulk get
 	if bulkGet {
@@ -558,20 +554,16 @@
 		},
 	}
 
-<<<<<<< HEAD
 	start := time.Now()
-	getResponse, err := store.Get(&req)
-	elapsed := diag.ElapsedSince(start)
-
-	diag.DefaultComponentMonitoring.StateInvoked(ctx, in.StoreName, diag.Get, err == nil, elapsed)
-=======
 	policy := a.resiliency.ComponentOutboundPolicy(ctx, in.StoreName)
 	var getResponse *state.GetResponse
 	err = policy(func(ctx context.Context) (rErr error) {
 		getResponse, rErr = store.Get(&req)
 		return rErr
 	})
->>>>>>> 6cdad375
+	elapsed := diag.ElapsedSince(start)
+
+	diag.DefaultComponentMonitoring.StateInvoked(ctx, in.StoreName, diag.Get, err == nil, elapsed)
 
 	if err != nil {
 		err = status.Errorf(codes.Internal, messages.ErrStateGet, in.Key, in.StoreName, err.Error())
@@ -647,19 +639,15 @@
 		reqs = append(reqs, req)
 	}
 
-<<<<<<< HEAD
 	start := time.Now()
-	err = store.BulkSet(reqs)
-	elapsed := diag.ElapsedSince(start)
-
-	diag.DefaultComponentMonitoring.StateInvoked(ctx, in.StoreName, diag.Set, err == nil, elapsed)
-
-=======
 	policy := a.resiliency.ComponentOutboundPolicy(ctx, in.StoreName)
 	err = policy(func(ctx context.Context) error {
 		return store.BulkSet(reqs)
 	})
->>>>>>> 6cdad375
+	elapsed := diag.ElapsedSince(start)
+
+	diag.DefaultComponentMonitoring.StateInvoked(ctx, in.StoreName, diag.Set, err == nil, elapsed)
+
 	if err != nil {
 		err = a.stateErrorResponse(err, messages.ErrStateSave, in.StoreName, err.Error())
 		apiServerLogger.Debug(err)
@@ -698,21 +686,17 @@
 	}
 	req.Metadata = in.GetMetadata()
 
-<<<<<<< HEAD
 	start := time.Now()
-	resp, err := querier.Query(&req)
-	elapsed := diag.ElapsedSince(start)
-
-	diag.DefaultComponentMonitoring.StateInvoked(ctx, in.StoreName, diag.StateQuery, err == nil, elapsed)
-
-=======
 	policy := a.resiliency.ComponentOutboundPolicy(ctx, in.StoreName)
 	var resp *state.QueryResponse
 	err = policy(func(ctx context.Context) (rErr error) {
 		resp, rErr = querier.Query(&req)
 		return rErr
 	})
->>>>>>> 6cdad375
+	elapsed := diag.ElapsedSince(start)
+
+	diag.DefaultComponentMonitoring.StateInvoked(ctx, in.StoreName, diag.StateQuery, err == nil, elapsed)
+
 	if err != nil {
 		err = status.Errorf(codes.Internal, messages.ErrStateQuery, in.GetStoreName(), err.Error())
 		apiServerLogger.Debug(err)
@@ -777,19 +761,15 @@
 		}
 	}
 
-<<<<<<< HEAD
 	start := time.Now()
-	err = store.Delete(&req)
-	elapsed := diag.ElapsedSince(start)
-
-	diag.DefaultComponentMonitoring.StateInvoked(ctx, in.StoreName, diag.Delete, err == nil, elapsed)
-
-=======
 	policy := a.resiliency.ComponentOutboundPolicy(ctx, in.StoreName)
 	err = policy(func(ctx context.Context) error {
 		return store.Delete(&req)
 	})
->>>>>>> 6cdad375
+	elapsed := diag.ElapsedSince(start)
+
+	diag.DefaultComponentMonitoring.StateInvoked(ctx, in.StoreName, diag.Delete, err == nil, elapsed)
+
 	if err != nil {
 		err = a.stateErrorResponse(err, messages.ErrStateDelete, in.Key, err.Error())
 		apiServerLogger.Debug(err)
@@ -826,20 +806,16 @@
 		}
 		reqs = append(reqs, req)
 	}
-<<<<<<< HEAD
 
 	start := time.Now()
-	err = store.BulkDelete(reqs)
-	elapsed := diag.ElapsedSince(start)
-
-	diag.DefaultComponentMonitoring.StateInvoked(ctx, in.StoreName, diag.BulkDelete, err == nil, elapsed)
-
-=======
 	policy := a.resiliency.ComponentOutboundPolicy(ctx, in.StoreName)
 	err = policy(func(ctx context.Context) error {
 		return store.BulkDelete(reqs)
 	})
->>>>>>> 6cdad375
+	elapsed := diag.ElapsedSince(start)
+
+	diag.DefaultComponentMonitoring.StateInvoked(ctx, in.StoreName, diag.BulkDelete, err == nil, elapsed)
+
 	if err != nil {
 		apiServerLogger.Debug(err)
 		return &emptypb.Empty{}, err
@@ -873,21 +849,17 @@
 		Metadata: in.Metadata,
 	}
 
-<<<<<<< HEAD
 	start := time.Now()
-	getResponse, err := a.secretStores[secretStoreName].GetSecret(req)
-	elapsed := diag.ElapsedSince(start)
-
-	diag.DefaultComponentMonitoring.SecretInvoked(ctx, in.StoreName, diag.Get, err == nil, elapsed)
-
-=======
 	policy := a.resiliency.ComponentOutboundPolicy(ctx, secretStoreName)
 	var getResponse secretstores.GetSecretResponse
 	err := policy(func(ctx context.Context) (rErr error) {
 		getResponse, rErr = a.secretStores[secretStoreName].GetSecret(req)
 		return rErr
 	})
->>>>>>> 6cdad375
+	elapsed := diag.ElapsedSince(start)
+
+	diag.DefaultComponentMonitoring.SecretInvoked(ctx, in.StoreName, diag.Get, err == nil, elapsed)
+
 	if err != nil {
 		err = status.Errorf(codes.Internal, messages.ErrSecretGet, req.Name, secretStoreName, err.Error())
 		apiServerLogger.Debug(err)
@@ -920,21 +892,17 @@
 		Metadata: in.Metadata,
 	}
 
-<<<<<<< HEAD
 	start := time.Now()
-	getResponse, err := a.secretStores[secretStoreName].BulkGetSecret(req)
-	elapsed := diag.ElapsedSince(start)
-
-	diag.DefaultComponentMonitoring.SecretInvoked(ctx, in.StoreName, diag.BulkGet, err == nil, elapsed)
-
-=======
 	policy := a.resiliency.ComponentOutboundPolicy(ctx, secretStoreName)
 	var getResponse secretstores.BulkGetSecretResponse
 	err := policy(func(ctx context.Context) (rErr error) {
 		getResponse, rErr = a.secretStores[secretStoreName].BulkGetSecret(req)
 		return rErr
 	})
->>>>>>> 6cdad375
+	elapsed := diag.ElapsedSince(start)
+
+	diag.DefaultComponentMonitoring.SecretInvoked(ctx, in.StoreName, diag.BulkGet, err == nil, elapsed)
+
 	if err != nil {
 		err = status.Errorf(codes.Internal, messages.ErrBulkSecretGet, secretStoreName, err.Error())
 		apiServerLogger.Debug(err)
@@ -1073,19 +1041,13 @@
 		}
 	}
 
-<<<<<<< HEAD
 	start := time.Now()
-	err := transactionalStore.Multi(&state.TransactionalStateRequest{
-		Operations: operations,
-		Metadata:   in.Metadata,
-=======
 	policy := a.resiliency.ComponentOutboundPolicy(ctx, in.StoreName)
 	err := policy(func(ctx context.Context) error {
 		return transactionalStore.Multi(&state.TransactionalStateRequest{
 			Operations: operations,
 			Metadata:   in.Metadata,
 		})
->>>>>>> 6cdad375
 	})
 	elapsed := diag.ElapsedSince(start)
 
@@ -1425,21 +1387,17 @@
 		Metadata: in.Metadata,
 	}
 
-<<<<<<< HEAD
 	start := time.Now()
-	getResponse, err := store.Get(ctx, &req)
-	elapsed := diag.ElapsedSince(start)
-
-	diag.DefaultComponentMonitoring.ConfigurationInvoked(ctx, in.StoreName, diag.Get, err == nil, elapsed)
-
-=======
 	policy := a.resiliency.ComponentOutboundPolicy(ctx, in.StoreName)
 	var getResponse *configuration.GetResponse
 	err = policy(func(ctx context.Context) (rErr error) {
 		getResponse, rErr = store.Get(ctx, &req)
 		return rErr
 	})
->>>>>>> 6cdad375
+	elapsed := diag.ElapsedSince(start)
+
+	diag.DefaultComponentMonitoring.ConfigurationInvoked(ctx, in.StoreName, diag.Get, err == nil, elapsed)
+
 	if err != nil {
 		err = status.Errorf(codes.Internal, messages.ErrConfigurationGet, req.Keys, in.StoreName, err.Error())
 		apiServerLogger.Debug(err)
@@ -1515,22 +1473,17 @@
 	ctx, cancel := context.WithCancel(context.Background())
 	defer cancel()
 
-<<<<<<< HEAD
 	// TODO(@laurence) deal with failed subscription and retires
 	start := time.Now()
-	id, err := store.Subscribe(ctx, req, handler.updateEventHandler)
-	elapsed := diag.ElapsedSince(start)
-
-	diag.DefaultComponentMonitoring.ConfigurationInvoked(context.Background(), request.StoreName, diag.ConfigurationSubscribe, err == nil, elapsed)
-=======
-	// TODO(@laurence) deal with failed subscription and retires.
 	policy := a.resiliency.ComponentOutboundPolicy(ctx, request.StoreName)
 	var id string
 	err = policy(func(ctx context.Context) (rErr error) {
 		id, rErr = store.Subscribe(ctx, req, handler.updateEventHandler)
 		return rErr
 	})
->>>>>>> 6cdad375
+	elapsed := diag.ElapsedSince(start)
+
+	diag.DefaultComponentMonitoring.ConfigurationInvoked(context.Background(), request.StoreName, diag.ConfigurationSubscribe, err == nil, elapsed)
 
 	if err != nil {
 		err = status.Errorf(codes.InvalidArgument, messages.ErrConfigurationSubscribe, req.Keys, request.StoreName, err.Error())
