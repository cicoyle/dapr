--- conflicted
+++ resolved
@@ -31,31 +31,28 @@
 		return nil, err
 	}
 
-	clientHttpPorts, err := parseClientPorts(opts.EtcdClientHttpPorts)
-	if err != nil {
-		return nil, err
+	var clientHTTPPorts map[string]string
+	if len(opts.EtcdClientHTTPPorts) > 0 {
+		clientHTTPPorts, err = parseClientPorts(opts.EtcdClientHTTPPorts)
+		if err != nil {
+			return nil, err
+		}
+	} else {
+		log.Warnf("etcd client http ports not set. This is not recommended for production.")
 	}
 
 	config := embed.NewConfig()
 
-<<<<<<< HEAD
-	config.Name = s.id
-	config.InitialCluster = strings.Join(s.etcdInitialPeers, ",")
-	config.QuotaBackendBytes = s.etcdSpaceQuota
-	config.AutoCompactionMode = s.etcdCompactionMode
-	config.AutoCompactionRetention = s.etcdCompactionRetention
-=======
+	config.Name = opts.EtcdID
+	config.InitialCluster = strings.Join(opts.EtcdInitialPeers, ",")
+
 	config.QuotaBackendBytes = opts.EtcdSpaceQuota
 	config.AutoCompactionMode = opts.EtcdCompactionMode
 	config.AutoCompactionRetention = opts.EtcdCompactionRetention
-	config.Name = opts.EtcdID
-	config.Dir = opts.DataDir + "-" + security.CurrentNamespace() + "-" + opts.EtcdID
-	config.InitialCluster = strings.Join(opts.EtcdInitialPeers, ",")
->>>>>>> 5c382fe6
 
 	etcdURL, peerPort, err := peerHostAndPort(opts.EtcdID, opts.EtcdInitialPeers)
 	if err != nil {
-		return nil, fmt.Errorf("Invalid format for initial cluster. Make sure to include 'http://' in Scheduler URL: %s", err)
+		return nil, fmt.Errorf("invalid format for initial cluster. Make sure to include 'http://' in Scheduler URL: %s", err)
 	}
 
 	config.AdvertisePeerUrls = []url.URL{{
@@ -71,7 +68,7 @@
 	switch opts.Mode {
 	// can't use domain name for k8s for config.ListenPeerUrls && config.ListenClientUrls
 	case modes.KubernetesMode:
-		config.Dir = s.dataDir
+		config.Dir = opts.DataDir
 		etcdIP := "0.0.0.0"
 		config.ListenPeerUrls = []url.URL{{
 			Scheme: "http",
@@ -81,14 +78,14 @@
 			Scheme: "http",
 			Host:   fmt.Sprintf("%s:%s", etcdIP, clientPorts[opts.EtcdID]),
 		}}
-		if len(opts.EtcdClientHttpPorts) > 0 {
+		if len(clientHTTPPorts) > 0 {
 			config.ListenClientHttpUrls = []url.URL{{
 				Scheme: "http",
-				Host:   fmt.Sprintf("%s:%s", etcdIP, clientHttpPorts[opts.EtcdID]),
+				Host:   fmt.Sprintf("%s:%s", etcdIP, clientHTTPPorts[opts.EtcdID]),
 			}}
 		}
 	default:
-		config.Dir = s.dataDir + "-" + security.CurrentNamespace() + "-" + s.id
+		config.Dir = opts.DataDir + "-" + security.CurrentNamespace() + "-" + opts.EtcdID
 
 		config.ListenPeerUrls = []url.URL{{
 			Scheme: "http",
@@ -98,10 +95,10 @@
 			Scheme: "http",
 			Host:   fmt.Sprintf("%s:%s", etcdURL, clientPorts[opts.EtcdID]),
 		}}
-		if len(clientHttpPorts) > 0 {
+		if len(clientHTTPPorts) > 0 {
 			config.ListenClientHttpUrls = []url.URL{{
 				Scheme: "http",
-				Host:   fmt.Sprintf("%s:%s", etcdURL, clientHttpPorts[opts.EtcdID]),
+				Host:   fmt.Sprintf("%s:%s", etcdURL, clientHTTPPorts[opts.EtcdID]),
 			}}
 		}
 	}
@@ -120,14 +117,14 @@
 	for _, scheduler := range initialCluster {
 		idAndAddress := strings.SplitN(scheduler, "=", 2)
 		if len(idAndAddress) != 2 {
-			return "", "", fmt.Errorf("Incorrect format for initialPeerList: %s. Should contain <id>=http://<ip>:<peer-port>", initialCluster)
+			return "", "", fmt.Errorf("incorrect format for initialPeerList: %s. Should contain <id>=http://<ip>:<peer-port>", initialCluster)
 		}
 
 		id := strings.TrimPrefix(idAndAddress[0], "http://")
 		if id == name {
 			address, err := url.Parse(idAndAddress[1])
 			if err != nil {
-				return "", "", fmt.Errorf("Unable to parse url from initialPeerList: %s. Should contain <id>=http://<ip>:<peer-port>", initialCluster)
+				return "", "", fmt.Errorf("unable to parse url from initialPeerList: %s. Should contain <id>=http://<ip>:<peer-port>", initialCluster)
 			}
 
 			host, port, err := net.SplitHostPort(address.Host)
@@ -147,7 +144,7 @@
 	for _, input := range opts {
 		idAndPort := strings.Split(input, "=")
 		if len(idAndPort) != 2 {
-			return nil, fmt.Errorf("Incorrect format for client http ports: %s. Should contain <id>=<client-port>", input)
+			return nil, fmt.Errorf("incorrect format for client http ports: %s. Should contain <id>=<client-port>", input)
 		}
 		schedulerID := strings.TrimSpace(idAndPort[0])
 		port := strings.TrimSpace(idAndPort[1])
