/*
Copyright 2023 The Dapr Authors
Licensed under the Apache License, Version 2.0 (the "License");
you may not use this file except in compliance with the License.
You may obtain a copy of the License at
    http://www.apache.org/licenses/LICENSE-2.0
Unless required by applicable law or agreed to in writing, software
distributed under the License is distributed on an "AS IS" BASIS,
WITHOUT WARRANTIES OR CONDITIONS OF ANY KIND, either express or implied.
See the License for the specific language governing permissions and
limitations under the License.
*/

package server

import (
	"context"
	"errors"
	"fmt"
	"net"
	"sync"
	"sync/atomic"

	etcdcron "github.com/diagridio/go-etcd-cron"
	clientv3 "go.etcd.io/etcd/client/v3"
	"go.etcd.io/etcd/server/v3/embed"
	"google.golang.org/grpc"

	"github.com/dapr/dapr/pkg/modes"
	schedulerv1pb "github.com/dapr/dapr/pkg/proto/scheduler/v1"
	"github.com/dapr/dapr/pkg/scheduler/server/internal"
	"github.com/dapr/dapr/pkg/security"
	"github.com/dapr/kit/concurrency"
	"github.com/dapr/kit/logger"
)

var log = logger.NewLogger("dapr.scheduler.server")

type Options struct {
	Security                security.Handler
	ListenAddress           string
	Port                    int
	Mode                    modes.DaprMode
	ReplicaCount            uint32
	ReplicaID               uint32
	DataDir                 string
	EtcdID                  string
	EtcdInitialPeers        []string
	EtcdClientPorts         []string
	EtcdClientHttpPorts     []string
	EtcdSpaceQuota          int64
	EtcdCompactionMode      string
	EtcdCompactionRetention string
}

// Server is the gRPC server for the Scheduler service.
type Server struct {
	listenAddress string
	port          int
	replicaCount  uint32
	replicaID     uint32

	sec            security.Handler
	config         *embed.Config
	cron           etcdcron.Interface
	connectionPool *internal.Pool // Connection pool for sidecars

	wg      sync.WaitGroup
	running atomic.Bool
	readyCh chan struct{}

	closeCh chan struct{}
}

<<<<<<< HEAD
func New(opts Options) *Server {
	clientPorts := parseClientPorts(opts.EtcdClientPorts)

	var clientHttpPorts map[string]string
	if len(opts.EtcdClientHttpPorts) > 0 {
		clientHttpPorts = parseClientPorts(opts.EtcdClientHttpPorts)
	} else {
		log.Warnf("etcd client http ports not set. This is not recommended for production.")
	}

	s := &Server{
		port:          opts.Port,
		listenAddress: opts.ListenAddress,
		mode:          opts.Mode,

		id:                      opts.Id,
		etcdInitialPeers:        opts.EtcdInitialPeers,
		etcdClientPorts:         clientPorts,
		etcdClientHttpPorts:     clientHttpPorts,
		etcdSpaceQuota:          opts.EtcdSpaceQuota,
		etcdCompactionMode:      opts.EtcdCompactionMode,
		etcdCompactionRetention: opts.EtcdCompactionRetention,
		dataDir:                 opts.DataDir,
		readyCh:                 make(chan struct{}),
		jobTriggerChan:          make(chan *schedulerv1pb.WatchJobsResponse),
		jobWatcherWG:            sync.WaitGroup{},

		sidecarConnChan: make(chan *internal.Connection),
		connectionPool: &internal.Pool{
			NsAppIDPool: make(map[string]*internal.AppIDPool),
		},
		closeCh: make(chan struct{}),
=======
func New(opts Options) (*Server, error) {
	config, err := config(opts)
	if err != nil {
		return nil, err
>>>>>>> 5c382fe6
	}

	return &Server{
		port:           opts.Port,
		listenAddress:  opts.ListenAddress,
		replicaCount:   opts.ReplicaCount,
		replicaID:      opts.ReplicaID,
		sec:            opts.Security,
		config:         config,
		connectionPool: internal.NewPool(),
		readyCh:        make(chan struct{}),
		closeCh:        make(chan struct{}),
	}, nil
}

func (s *Server) Run(ctx context.Context) error {
	if !s.running.CompareAndSwap(false, true) {
		return errors.New("server is already running")
	}

	log.Info("Dapr Scheduler is starting...")

	defer s.wg.Wait()
	return concurrency.NewRunnerManager(
		s.connectionPool.Run,
		s.runServer,
		s.runEtcdCron,
		func(ctx context.Context) error {
			<-ctx.Done()
			close(s.closeCh)
			return nil
		},
	).Run(ctx)
}

func (s *Server) runServer(ctx context.Context) error {

	listener, err := net.Listen("tcp", fmt.Sprintf("%s:%d", s.listenAddress, s.port))
	if err != nil {
		return fmt.Errorf("could not listen on port %d: %w", s.port, err)
	}

	log.Infof("Dapr Scheduler listening on: %s:%d", s.listenAddress, s.port)

	srv := grpc.NewServer(s.sec.GRPCServerOptionMTLS())
	schedulerv1pb.RegisterSchedulerServer(srv, s)

	return concurrency.NewRunnerManager(
		func(ctx context.Context) error {
			log.Infof("Running gRPC server on port %d", s.port)
			if err := srv.Serve(listener); err != nil {
				return fmt.Errorf("failed to serve: %w", err)
			}
			return nil
		},
		func(ctx context.Context) error {
			<-ctx.Done()
			srv.GracefulStop()
			log.Info("Scheduler GRPC server stopped")
			return nil
		},
	).Run(ctx)
}

func (s *Server) runEtcdCron(ctx context.Context) error {
	log.Info("Starting etcd")

	etcd, err := embed.StartEtcd(s.config)
	if err != nil {
		return err
	}
	defer etcd.Close()

	select {
	case <-etcd.Server.ReadyNotify():
		log.Info("Etcd server is ready!")
	case <-ctx.Done():
		return ctx.Err()
	}

	log.Info("Starting EtcdCron")

	var endpoints []string
	for _, peer := range etcd.Clients {
		endpoints = append(endpoints, peer.Addr().String())
	}

	client, err := clientv3.New(clientv3.Config{
		Endpoints: endpoints,
	})
	if err != nil {
		return err
	}

	// pass in initial cluster endpoints, but with client ports
	s.cron, err = etcdcron.New(etcdcron.Options{
		Client:         client,
		Namespace:      "dapr",
		PartitionID:    s.replicaID,
		PartitionTotal: s.replicaCount,
		TriggerFn:      s.triggerJob,
	})
	if err != nil {
		return fmt.Errorf("fail to create etcd-cron: %s", err)
	}
	close(s.readyCh)

	return concurrency.NewRunnerManager(
		func(ctx context.Context) error {
			// TODO: @joshvanl: remove once trigger responses have been implemented
			if err := s.cron.Run(ctx); !errors.Is(err, context.DeadlineExceeded) {
				return err
			}
			return nil
		},
		func(ctx context.Context) error {
			defer log.Info("EtcdCron shutting down")
			select {
			case err := <-etcd.Err():
				return err
			case <-ctx.Done():
				return nil
			}
		},
	).Run(ctx)
}<|MERGE_RESOLUTION|>--- conflicted
+++ resolved
@@ -47,7 +47,7 @@
 	EtcdID                  string
 	EtcdInitialPeers        []string
 	EtcdClientPorts         []string
-	EtcdClientHttpPorts     []string
+	EtcdClientHTTPPorts     []string
 	EtcdSpaceQuota          int64
 	EtcdCompactionMode      string
 	EtcdCompactionRetention string
@@ -72,45 +72,10 @@
 	closeCh chan struct{}
 }
 
-<<<<<<< HEAD
-func New(opts Options) *Server {
-	clientPorts := parseClientPorts(opts.EtcdClientPorts)
-
-	var clientHttpPorts map[string]string
-	if len(opts.EtcdClientHttpPorts) > 0 {
-		clientHttpPorts = parseClientPorts(opts.EtcdClientHttpPorts)
-	} else {
-		log.Warnf("etcd client http ports not set. This is not recommended for production.")
-	}
-
-	s := &Server{
-		port:          opts.Port,
-		listenAddress: opts.ListenAddress,
-		mode:          opts.Mode,
-
-		id:                      opts.Id,
-		etcdInitialPeers:        opts.EtcdInitialPeers,
-		etcdClientPorts:         clientPorts,
-		etcdClientHttpPorts:     clientHttpPorts,
-		etcdSpaceQuota:          opts.EtcdSpaceQuota,
-		etcdCompactionMode:      opts.EtcdCompactionMode,
-		etcdCompactionRetention: opts.EtcdCompactionRetention,
-		dataDir:                 opts.DataDir,
-		readyCh:                 make(chan struct{}),
-		jobTriggerChan:          make(chan *schedulerv1pb.WatchJobsResponse),
-		jobWatcherWG:            sync.WaitGroup{},
-
-		sidecarConnChan: make(chan *internal.Connection),
-		connectionPool: &internal.Pool{
-			NsAppIDPool: make(map[string]*internal.AppIDPool),
-		},
-		closeCh: make(chan struct{}),
-=======
 func New(opts Options) (*Server, error) {
 	config, err := config(opts)
 	if err != nil {
 		return nil, err
->>>>>>> 5c382fe6
 	}
 
 	return &Server{
@@ -147,7 +112,6 @@
 }
 
 func (s *Server) runServer(ctx context.Context) error {
-
 	listener, err := net.Listen("tcp", fmt.Sprintf("%s:%d", s.listenAddress, s.port))
 	if err != nil {
 		return fmt.Errorf("could not listen on port %d: %w", s.port, err)
@@ -193,7 +157,7 @@
 
 	log.Info("Starting EtcdCron")
 
-	var endpoints []string
+	endpoints := make([]string, 0, len(etcd.Clients))
 	for _, peer := range etcd.Clients {
 		endpoints = append(endpoints, peer.Addr().String())
 	}
