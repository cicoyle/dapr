/*
Copyright 2023 The Dapr Authors
Licensed under the Apache License, Version 2.0 (the "License");
you may not use this file except in compliance with the License.
You may obtain a copy of the License at
    http://www.apache.org/licenses/LICENSE-2.0
Unless required by applicable law or agreed to in writing, software
distributed under the License is distributed on an "AS IS" BASIS,
WITHOUT WARRANTIES OR CONDITIONS OF ANY KIND, either express or implied.
See the License for the specific language governing permissions and
limitations under the License.
*/

package server

import (
	"context"
	"fmt"
	"net"
	"os"
	"sync/atomic"
	"time"

	"go.etcd.io/etcd/server/v3/embed"
	"google.golang.org/grpc"

	etcdcron "github.com/Scalingo/go-etcd-cron"

	"github.com/dapr/dapr/pkg/actors"
	"github.com/dapr/dapr/pkg/actors/config"
	"github.com/dapr/dapr/pkg/api/grpc/manager"
	globalconfig "github.com/dapr/dapr/pkg/config"
	"github.com/dapr/dapr/pkg/modes"
	schedulerv1pb "github.com/dapr/dapr/pkg/proto/scheduler/v1"
	"github.com/dapr/dapr/pkg/resiliency"
	"github.com/dapr/dapr/pkg/security"
	"github.com/dapr/kit/concurrency"
	"github.com/dapr/kit/logger"
)

var log = logger.NewLogger("dapr.scheduler.server")

type Options struct {
	AppID         string
	HostAddress   string
	ListenAddress string
	DataDir       string
<<<<<<< HEAD
	Mode        modes.DaprMode
	Port        int
=======
	Mode          modes.DaprMode
	Port          int
>>>>>>> 3d86e613

	Security security.Handler

	PlacementAddress string
}

// Server is the gRPC server for the Scheduler service.
type Server struct {
	port          int
<<<<<<< HEAD
	listenAddress string
	dataDir       string
	srv           *grpc.Server
=======
	srv           *grpc.Server
	listenAddress string
	dataDir       string
>>>>>>> 3d86e613

	cron    *etcdcron.Cron
	readyCh chan struct{}

	grpcManager  *manager.Manager
	actorRuntime actors.ActorRuntime
}

func New(opts Options) *Server {
	s := &Server{
		port:          opts.Port,
		listenAddress: opts.ListenAddress,
		dataDir:       opts.DataDir,
		readyCh:       make(chan struct{}),
	}

	s.srv = grpc.NewServer(opts.Security.GRPCServerOptionMTLS())
	schedulerv1pb.RegisterSchedulerServer(s.srv, s)

	apiLevel := &atomic.Uint32{}
	apiLevel.Store(config.ActorAPILevel)

	if opts.PlacementAddress != "" {
		// Create gRPC manager
		grpcAppChannelConfig := &manager.AppChannelConfig{}
		s.grpcManager = manager.NewManager(opts.Security, opts.Mode, grpcAppChannelConfig)
		s.grpcManager.StartCollector()

		act, _ := actors.NewActors(actors.ActorsOpts{
			AppChannel:       nil,
			GRPCConnectionFn: s.grpcManager.GetGRPCConnection,
			Config: actors.Config{
				Config: config.Config{
					ActorsService:                 "placement:" + opts.PlacementAddress,
					AppID:                         opts.AppID,
					HostAddress:                   opts.HostAddress,
					Port:                          s.port,
					PodName:                       os.Getenv("POD_NAME"),
					HostedActorTypes:              config.NewHostedActors([]string{}),
					ActorDeactivationScanInterval: time.Hour, // TODO: disable this feature since we just need to invoke actors
				},
			},
			TracingSpec:     globalconfig.TracingSpec{},
			Resiliency:      resiliency.New(log),
			StateStoreName:  "",
			CompStore:       nil,
			StateTTLEnabled: false, // artursouza: this should not be relevant to invoke actors.
			Security:        opts.Security,
		})

		s.actorRuntime = act
	}
	return s
}

func (s *Server) Run(ctx context.Context) error {
	log.Info("Dapr Scheduler is starting...")

	if s.actorRuntime != nil {
		log.Info("Initializing actor runtime")
		err := s.actorRuntime.Init(ctx)
		if err != nil {
			return err
		}
	}
	return concurrency.NewRunnerManager(
		s.runServer,
		s.runEtcd,
	).Run(ctx)
}

func (s *Server) runServer(ctx context.Context) error {
	var listener net.Listener
	var err error

	if s.listenAddress != "" {
		listener, err = net.Listen("tcp", fmt.Sprintf("%s:%d", s.listenAddress, s.port))
		if err != nil {
			return fmt.Errorf("could not listen on port %d: %w", s.port, err)
		}
		log.Infof("Dapr Scheduler listening on: %s:%d", s.listenAddress, s.port)
	} else {
		listener, err = net.Listen("tcp", fmt.Sprintf(":%d", s.port))
		if err != nil {
			return fmt.Errorf("could not listen on port %d: %w", s.port, err)
		}
		log.Infof("Dapr Scheduler listening on port :%d", s.port)
	}

	errCh := make(chan error)
	go func() {
		log.Infof("Running gRPC server on port %d", s.port)
		if nerr := s.srv.Serve(listener); nerr != nil {
			errCh <- fmt.Errorf("failed to serve: %w", nerr)
			return
		}
	}()

	select {
	case err = <-errCh:
		return err
	case <-ctx.Done():
		s.srv.GracefulStop()
		log.Info("Scheduler GRPC server stopped")
		return nil
	}
}

func (s *Server) runEtcd(ctx context.Context) error {
	log.Info("Starting etcd")

	etcd, err := embed.StartEtcd(s.conf())
	if err != nil {
		return err
	}
	defer etcd.Close()

	select {
	case <-etcd.Server.ReadyNotify():
		log.Info("Etcd server is ready!")
	case <-ctx.Done():
		return ctx.Err()
	}

	log.Info("Starting EtcdCron")
	cron, err := etcdcron.New()
	if err != nil {
		return fmt.Errorf("fail to create etcd-cron: %s", err)
	}

	cron.Start(ctx)
	defer cron.Stop()

	s.cron = cron
	close(s.readyCh)

	select {
	case err := <-etcd.Err():
		return err
	case <-ctx.Done():
		log.Info("Embedded Etcd shutting down")
		return nil
	}
}<|MERGE_RESOLUTION|>--- conflicted
+++ resolved
@@ -45,13 +45,8 @@
 	HostAddress   string
 	ListenAddress string
 	DataDir       string
-<<<<<<< HEAD
-	Mode        modes.DaprMode
-	Port        int
-=======
 	Mode          modes.DaprMode
 	Port          int
->>>>>>> 3d86e613
 
 	Security security.Handler
 
@@ -61,15 +56,9 @@
 // Server is the gRPC server for the Scheduler service.
 type Server struct {
 	port          int
-<<<<<<< HEAD
-	listenAddress string
-	dataDir       string
-	srv           *grpc.Server
-=======
 	srv           *grpc.Server
 	listenAddress string
 	dataDir       string
->>>>>>> 3d86e613
 
 	cron    *etcdcron.Cron
 	readyCh chan struct{}
