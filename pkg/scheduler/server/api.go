--- conflicted
+++ resolved
@@ -25,21 +25,11 @@
 	internalv1pb "github.com/dapr/dapr/pkg/proto/internals/v1"
 	"github.com/dapr/dapr/pkg/proto/runtime/v1"
 	schedulerv1pb "github.com/dapr/dapr/pkg/proto/scheduler/v1"
-<<<<<<< HEAD
 	"github.com/dapr/dapr/pkg/scheduler"
 	"github.com/dapr/dapr/pkg/scheduler/connections"
-)
-
-// ScheduleJob is a placeholder method that needs to be implemented
-=======
 	timeutils "github.com/dapr/kit/time"
 )
 
-func (s *Server) ConnectHost(context.Context, *schedulerv1pb.ConnectHostRequest) (*schedulerv1pb.ConnectHostResponse, error) {
-	return nil, fmt.Errorf("not implemented")
-}
-
->>>>>>> 8d873127
 func (s *Server) ScheduleJob(ctx context.Context, req *schedulerv1pb.ScheduleJobRequest) (*schedulerv1pb.ScheduleJobResponse, error) {
 	// TODO(artursouza): Add authorization check between caller and request.
 	select {
@@ -48,36 +38,6 @@
 	case <-s.readyCh:
 	}
 
-<<<<<<< HEAD
-	// TODO: figure out if we need/want namespace in job name
-	err := s.cron.AddJob(etcdcron.Job{
-		Name:     req.GetJob().GetName(),
-		Rhythm:   req.GetJob().GetSchedule(),
-		Repeats:  req.GetJob().GetRepeats(),
-		DueTime:  req.GetJob().GetDueTime(), // TODO: figure out dueTime
-		TTL:      req.GetJob().GetTtl(),
-		Data:     req.GetJob().GetData(),
-		Metadata: req.GetMetadata(), // TODO: do I need this here? yes for namespace lookup for connPool
-		Func: func(context.Context) error {
-			log.Infof("Triggering Job. fixing to send job to Sidecar. Job: %+v", req.GetJob())
-
-			triggeredJob := &schedulerv1pb.ScheduleJobRequest{
-				Job:       req.GetJob(),
-				Namespace: req.GetNamespace(),
-				Metadata:  req.GetMetadata(),
-			}
-
-			s.jobTriggerChan <- triggeredJob // send job to be consumed and sent to sidecar from WatchJob()
-
-			// TODO: only call below if 'actor' type job
-			//innerErr := s.triggerJob(req.GetJob(), req.GetNamespace(), req.GetMetadata())
-			//if innerErr != nil {
-			//	return innerErr
-			//}
-			return nil
-		},
-	})
-=======
 	startTime, err := parseStartTime(req.GetJob().GetDueTime())
 	if err != nil {
 		return nil, fmt.Errorf("error parsing due time: %w", err)
@@ -98,7 +58,6 @@
 	}
 
 	err = s.cron.AddJob(ctx, job)
->>>>>>> 8d873127
 	if err != nil {
 		log.Errorf("error scheduling job %s: %s", req.GetJob().GetName(), err)
 		return nil, err
@@ -134,11 +93,17 @@
 		}
 
 		return etcdcron.OK, err
-	}
-
-	// TODO(artursouza): echo the job's name instead once we change the library's callback method.
-	log.Warn("Cannot trigger job: %v", metadata)
-	return etcdcron.Failure, nil
+	} else {
+		// Normal job type to trigger
+		triggeredJob := &schedulerv1pb.StreamJobResponse{
+			Data:     payload,
+			Metadata: metadata,
+		}
+
+		s.jobTriggerChan <- triggeredJob // send job to be consumed and sent to sidecar from WatchJob()
+
+		return etcdcron.OK, nil
+	}
 }
 
 func (s *Server) DeleteJob(ctx context.Context, req *schedulerv1pb.DeleteJobRequest) (*schedulerv1pb.DeleteJobResponse, error) {
@@ -210,8 +175,17 @@
 	if ttl == "" {
 		return time.Duration(0), nil
 	}
-<<<<<<< HEAD
-	return nil, fmt.Errorf("not implemented")
+
+	years, months, days, period, _, err := timeutils.ParseDuration(ttl)
+	if err != nil {
+		return time.Duration(0), fmt.Errorf("parse error: %w", err)
+	}
+	if (years == 0) && (months == 0) && (days == 0) {
+		// Optimization to avoid the complex calculation below
+		return period, nil
+	}
+
+	return time.Until(time.Now().AddDate(years, months, days).Add(period)), nil
 }
 
 // WatchJob sends jobs to Dapr sidecars upon component changes.
@@ -236,17 +210,4 @@
 	log.Infof("Removing a Sidecar connection from Scheduler for appID: %s.", req.GetAppId())
 	s.connectionPool.Remove(req.GetNamespace()+req.GetAppId(), conn)
 	return nil
-=======
-
-	years, months, days, period, _, err := timeutils.ParseDuration(ttl)
-	if err != nil {
-		return time.Duration(0), fmt.Errorf("parse error: %w", err)
-	}
-	if (years == 0) && (months == 0) && (days == 0) {
-		// Optimization to avoid the complex calculation below
-		return period, nil
-	}
-
-	return time.Until(time.Now().AddDate(years, months, days).Add(period)), nil
->>>>>>> 8d873127
 }