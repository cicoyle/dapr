/*
Copyright 2023 The Dapr Authors
Licensed under the Apache License, Version 2.0 (the "License");
you may not use this file except in compliance with the License.
You may obtain a copy of the License at

	http://www.apache.org/licenses/LICENSE-2.0

Unless required by applicable law or agreed to in writing, software
distributed under the License is distributed on an "AS IS" BASIS,
WITHOUT WARRANTIES OR CONDITIONS OF ANY KIND, either express or implied.
See the License for the specific language governing permissions and
limitations under the License.
*/

package wfengine

import (
	"context"
	"fmt"
	"sync"
	"sync/atomic"
	"time"

	"google.golang.org/grpc"

	"github.com/dapr/components-contrib/workflows"
	"github.com/dapr/dapr/pkg/actors"
	"github.com/dapr/dapr/pkg/actors/targets/workflow/orchestrator"
	"github.com/dapr/dapr/pkg/config"
	runtimev1pb "github.com/dapr/dapr/pkg/proto/runtime/v1"
	"github.com/dapr/dapr/pkg/resiliency"
	"github.com/dapr/dapr/pkg/runtime/processor"
	backendactors "github.com/dapr/dapr/pkg/runtime/wfengine/backends/actors"
	"github.com/dapr/durabletask-go/backend"
	"github.com/dapr/kit/logger"
)

var (
	log             = logger.NewLogger("dapr.runtime.wfengine")
	wfBackendLogger = logger.NewLogger("dapr.wfengine.durabletask.backend")
)

type Interface interface {
	Run(context.Context) error
	RegisterGrpcServer(*grpc.Server)
	Client() workflows.Workflow
	RuntimeMetadata() *runtimev1pb.MetadataWorkflows

	ActivityActorType() string
}

type Options struct {
	AppID                     string
	Namespace                 string
	Actors                    actors.Interface
<<<<<<< HEAD
	Spec                      config.WorkflowSpec
=======
	Spec                      *config.WorkflowSpec
>>>>>>> 8d089b89
	BackendManager            processor.WorkflowBackendManager
	Resiliency                resiliency.Provider
	SchedulerReminders        bool
	EventSink                 orchestrator.EventSink
	EnableClusteredDeployment bool
}

type engine struct {
	appID             string
	namespace         string
	actors            actors.Interface
	getWorkItemsCount *atomic.Int32

	worker  backend.TaskHubWorker
	backend *backendactors.Actors
	client  workflows.Workflow

	registerGrpcServerFn func(grpcServer grpc.ServiceRegistrar)
}

func New(opts Options) Interface {
	// If no backend was initialized by the manager, create a backend backed by actors
	abackend := backendactors.New(backendactors.Options{
		AppID:                     opts.AppID,
		Namespace:                 opts.Namespace,
		Actors:                    opts.Actors,
		Resiliency:                opts.Resiliency,
		SchedulerReminders:        opts.SchedulerReminders,
		EventSink:                 opts.EventSink,
		EnableClusteredDeployment: opts.EnableClusteredDeployment,
	})

	var getWorkItemsCount atomic.Int32
	var lock sync.Mutex
	executor, registerGrpcServerFn := backend.NewGrpcExecutor(abackend, log,
		backend.WithOnGetWorkItemsConnectionCallback(func(ctx context.Context) error {
			lock.Lock()
			defer lock.Unlock()

			if getWorkItemsCount.Add(1) == 1 {
				log.Debug("Registering workflow actors")
				return abackend.RegisterActors(ctx)
			}

			return nil
		}),
		backend.WithOnGetWorkItemsDisconnectCallback(func(ctx context.Context) error {
			lock.Lock()
			defer lock.Unlock()

			if ctx.Err() != nil {
				ctx = context.Background()
			}

			if getWorkItemsCount.Add(-1) == 0 {
				log.Debug("Unregistering workflow actors")
				return abackend.UnRegisterActors(ctx)
			}

			return nil
		}),
		backend.WithStreamSendTimeout(time.Second*10),
	)

	var topts []backend.NewTaskWorkerOptions
	if opts.Spec.GetMaxConcurrentWorkflowInvocations() != nil {
		topts = []backend.NewTaskWorkerOptions{
			backend.WithMaxParallelism(*opts.Spec.GetMaxConcurrentWorkflowInvocations()),
		}
	}

	// There are separate "workers" for executing orchestrations (workflows) and activities
	oworker := backend.NewOrchestrationWorker(
		abackend,
		executor,
		wfBackendLogger,
		topts...,
	)

	topts = nil
	if opts.Spec.GetMaxConcurrentActivityInvocations() != nil {
		topts = []backend.NewTaskWorkerOptions{
			backend.WithMaxParallelism(*opts.Spec.GetMaxConcurrentActivityInvocations()),
		}
	}
	aworker := backend.NewActivityTaskWorker(
		abackend,
		executor,
		wfBackendLogger,
		topts...,
	)
	worker := backend.NewTaskHubWorker(abackend, oworker, aworker, wfBackendLogger)

	return &engine{
		appID:                opts.AppID,
		namespace:            opts.Namespace,
		actors:               opts.Actors,
		worker:               worker,
		backend:              abackend,
		registerGrpcServerFn: registerGrpcServerFn,
		getWorkItemsCount:    &getWorkItemsCount,
		client: &client{
			logger: wfBackendLogger,
			client: backend.NewTaskHubClient(abackend),
		},
	}
}

func (wfe *engine) RegisterGrpcServer(server *grpc.Server) {
	wfe.registerGrpcServerFn(server)
}

func (wfe *engine) Run(ctx context.Context) error {
	_, err := wfe.actors.Router(ctx)
	if err != nil {
		<-ctx.Done()
		return ctx.Err()
	}

	// Start the Durable Task worker, which will allow workflows to be scheduled and execute.
	if err := wfe.worker.Start(ctx); err != nil {
		return fmt.Errorf("failed to start workflow engine: %w", err)
	}

	log.Info("Workflow engine started")
	<-ctx.Done()

	if err := wfe.worker.Shutdown(context.Background()); err != nil {
		return fmt.Errorf("failed to shutdown the workflow worker: %w", err)
	}

	log.Info("Workflow engine stopped")
	return nil
}

func (wfe *engine) Client() workflows.Workflow {
	return wfe.client
}

func (wfe *engine) ActivityActorType() string {
	return wfe.backend.ActivityActorType()
}

func (wfe *engine) RuntimeMetadata() *runtimev1pb.MetadataWorkflows {
	return &runtimev1pb.MetadataWorkflows{
		ConnectedWorkers: wfe.getWorkItemsCount.Load(),
	}
}<|MERGE_RESOLUTION|>--- conflicted
+++ resolved
@@ -54,11 +54,7 @@
 	AppID                     string
 	Namespace                 string
 	Actors                    actors.Interface
-<<<<<<< HEAD
-	Spec                      config.WorkflowSpec
-=======
 	Spec                      *config.WorkflowSpec
->>>>>>> 8d089b89
 	BackendManager            processor.WorkflowBackendManager
 	Resiliency                resiliency.Provider
 	SchedulerReminders        bool
