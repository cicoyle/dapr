// ------------------------------------------------------------
// Copyright (c) Microsoft Corporation and Dapr Contributors.
// Licensed under the MIT License.
// ------------------------------------------------------------

package runtime

import (
	"context"
	"encoding/base64"
	"encoding/json"
	"fmt"
	"io"
	"net"
	nethttp "net/http"
	"os"
	"reflect"
	"strconv"
	"strings"
	"sync"
	"time"

	"contrib.go.opencensus.io/exporter/zipkin"
	"github.com/google/uuid"
	"github.com/hashicorp/go-multierror"
	jsoniter "github.com/json-iterator/go"
	openzipkin "github.com/openzipkin/zipkin-go"
	zipkinreporter "github.com/openzipkin/zipkin-go/reporter/http"
	"github.com/pkg/errors"
	"go.opencensus.io/trace"
	"google.golang.org/grpc/codes"
	"google.golang.org/grpc/status"
	"google.golang.org/protobuf/types/known/emptypb"
	v1 "k8s.io/apiextensions-apiserver/pkg/apis/apiextensions/v1"
	metav1 "k8s.io/apimachinery/pkg/apis/meta/v1"

	"github.com/dapr/components-contrib/bindings"
	"github.com/dapr/components-contrib/contenttype"
	contrib_metadata "github.com/dapr/components-contrib/metadata"
	"github.com/dapr/components-contrib/middleware"
	nr "github.com/dapr/components-contrib/nameresolution"
	"github.com/dapr/components-contrib/pubsub"
	"github.com/dapr/components-contrib/secretstores"
	"github.com/dapr/components-contrib/state"
	"github.com/dapr/kit/logger"

	"github.com/dapr/dapr/pkg/actors"
	components_v1alpha1 "github.com/dapr/dapr/pkg/apis/components/v1alpha1"
	"github.com/dapr/dapr/pkg/channel"
	http_channel "github.com/dapr/dapr/pkg/channel/http"
	"github.com/dapr/dapr/pkg/components"
	bindings_loader "github.com/dapr/dapr/pkg/components/bindings"
	http_middleware_loader "github.com/dapr/dapr/pkg/components/middleware/http"
	nr_loader "github.com/dapr/dapr/pkg/components/nameresolution"
	pubsub_loader "github.com/dapr/dapr/pkg/components/pubsub"
	secretstores_loader "github.com/dapr/dapr/pkg/components/secretstores"
	state_loader "github.com/dapr/dapr/pkg/components/state"
	"github.com/dapr/dapr/pkg/config"
	diag "github.com/dapr/dapr/pkg/diagnostics"
	diag_utils "github.com/dapr/dapr/pkg/diagnostics/utils"
	"github.com/dapr/dapr/pkg/grpc"
	"github.com/dapr/dapr/pkg/http"
	"github.com/dapr/dapr/pkg/messaging"
	invokev1 "github.com/dapr/dapr/pkg/messaging/v1"
	http_middleware "github.com/dapr/dapr/pkg/middleware/http"
	"github.com/dapr/dapr/pkg/modes"
	"github.com/dapr/dapr/pkg/operator/client"
	operatorv1pb "github.com/dapr/dapr/pkg/proto/operator/v1"
	runtimev1pb "github.com/dapr/dapr/pkg/proto/runtime/v1"
	runtime_pubsub "github.com/dapr/dapr/pkg/runtime/pubsub"
	"github.com/dapr/dapr/pkg/runtime/security"
	"github.com/dapr/dapr/pkg/scopes"
	"github.com/dapr/dapr/utils"
)

const (
	actorStateStore = "actorStateStore"

	// output bindings concurrency.
	bindingsConcurrencyParallel   = "parallel"
	bindingsConcurrencySequential = "sequential"
	pubsubName                    = "pubsubName"
)

type ComponentCategory string

const (
	bindingsComponent               ComponentCategory = "bindings"
	pubsubComponent                 ComponentCategory = "pubsub"
	secretStoreComponent            ComponentCategory = "secretstores"
	stateComponent                  ComponentCategory = "state"
	middlewareComponent             ComponentCategory = "middleware"
	defaultComponentInitTimeout                       = time.Second * 5
	defaultGracefulShutdownDuration                   = time.Second * 5
)

var componentCategoriesNeedProcess = []ComponentCategory{
	bindingsComponent,
	pubsubComponent,
	secretStoreComponent,
	stateComponent,
	middlewareComponent,
}

var log = logger.NewLogger("dapr.runtime")

// ErrUnexpectedEnvelopeData denotes that an unexpected data type
// was encountered when processing a cloud event's data property.
var ErrUnexpectedEnvelopeData = errors.New("unexpected data type encountered in envelope")

type Route struct {
	path     string
	metadata map[string]string
}

type TopicRoute struct {
	routes map[string]Route
}

// DaprRuntime holds all the core components of the runtime.
type DaprRuntime struct {
	runtimeConfig          *Config
	globalConfig           *config.Configuration
	accessControlList      *config.AccessControlList
	componentsLock         *sync.RWMutex
	components             []components_v1alpha1.Component
	grpc                   *grpc.Manager
	appChannel             channel.AppChannel
	appConfig              config.ApplicationConfig
	directMessaging        messaging.DirectMessaging
	stateStoreRegistry     state_loader.Registry
	secretStoresRegistry   secretstores_loader.Registry
	nameResolutionRegistry nr_loader.Registry
	stateStores            map[string]state.Store
	actor                  actors.Actors
	bindingsRegistry       bindings_loader.Registry
	subscribeBindingList   []string
	inputBindings          map[string]bindings.InputBinding
	outputBindings         map[string]bindings.OutputBinding
	secretStores           map[string]secretstores.SecretStore
	pubSubRegistry         pubsub_loader.Registry
	pubSubs                map[string]pubsub.PubSub
	nameResolver           nr.Resolver
	json                   jsoniter.API
	httpMiddlewareRegistry http_middleware_loader.Registry
	hostAddress            string
	actorStateStoreName    string
	actorStateStoreCount   int
	authenticator          security.Authenticator
	namespace              string
	scopedSubscriptions    map[string][]string
	scopedPublishings      map[string][]string
	allowedTopics          map[string][]string
	daprHTTPAPI            http.API
	operatorClient         operatorv1pb.OperatorClient
	topicRoutes            map[string]TopicRoute

	secretsConfiguration map[string]config.SecretsScope

	pendingComponents          chan components_v1alpha1.Component
	pendingComponentDependents map[string][]components_v1alpha1.Component

	proxy messaging.Proxy
}

type componentPreprocessRes struct {
	unreadyDependency string
}

type pubsubSubscribedMessage struct {
	cloudEvent map[string]interface{}
	data       []byte
	topic      string
	metadata   map[string]string
}

// NewDaprRuntime returns a new runtime with the given runtime config and global config.
func NewDaprRuntime(runtimeConfig *Config, globalConfig *config.Configuration, accessControlList *config.AccessControlList) *DaprRuntime {
	return &DaprRuntime{
		runtimeConfig:          runtimeConfig,
		globalConfig:           globalConfig,
		accessControlList:      accessControlList,
		componentsLock:         &sync.RWMutex{},
		components:             make([]components_v1alpha1.Component, 0),
		grpc:                   grpc.NewGRPCManager(runtimeConfig.Mode),
		json:                   jsoniter.ConfigFastest,
		inputBindings:          map[string]bindings.InputBinding{},
		outputBindings:         map[string]bindings.OutputBinding{},
		secretStores:           map[string]secretstores.SecretStore{},
		stateStores:            map[string]state.Store{},
		pubSubs:                map[string]pubsub.PubSub{},
		stateStoreRegistry:     state_loader.NewRegistry(),
		bindingsRegistry:       bindings_loader.NewRegistry(),
		pubSubRegistry:         pubsub_loader.NewRegistry(),
		secretStoresRegistry:   secretstores_loader.NewRegistry(),
		nameResolutionRegistry: nr_loader.NewRegistry(),
		httpMiddlewareRegistry: http_middleware_loader.NewRegistry(),

		scopedSubscriptions: map[string][]string{},
		scopedPublishings:   map[string][]string{},
		allowedTopics:       map[string][]string{},

		secretsConfiguration: map[string]config.SecretsScope{},

		pendingComponents:          make(chan components_v1alpha1.Component),
		pendingComponentDependents: map[string][]components_v1alpha1.Component{},
	}
}

// Run performs initialization of the runtime with the runtime and global configurations.
func (a *DaprRuntime) Run(opts ...Option) error {
	start := time.Now().UTC()
	log.Infof("%s mode configured", a.runtimeConfig.Mode)
	log.Infof("app id: %s", a.runtimeConfig.ID)

	var o runtimeOpts
	for _, opt := range opts {
		opt(&o)
	}

	err := a.initRuntime(&o)
	if err != nil {
		return err
	}

	d := time.Since(start).Seconds() * 1000
	log.Infof("dapr initialized. Status: Running. Init Elapsed %vms", d)

	if a.daprHTTPAPI != nil {
		// gRPC server start failure is logged as Fatal in initRuntime method. Setting the status only when runtime is initialized.
		a.daprHTTPAPI.MarkStatusAsReady()
	}

	return nil
}

func (a *DaprRuntime) getNamespace() string {
	return os.Getenv("NAMESPACE")
}

func (a *DaprRuntime) getOperatorClient() (operatorv1pb.OperatorClient, error) {
	if a.runtimeConfig.Mode == modes.KubernetesMode {
		client, _, err := client.GetOperatorClient(a.runtimeConfig.Kubernetes.ControlPlaneAddress, security.TLSServerName, a.runtimeConfig.CertChain)
		if err != nil {
			return nil, errors.Wrap(err, "error creating operator client")
		}
		return client, nil
	}
	return nil, nil
}

// setupTracing set up the trace exporters. Technically we don't need to pass `hostAddress` in,
// but we do so here to explicitly call out the dependency on having `hostAddress` computed.
func (a *DaprRuntime) setupTracing(hostAddress string, exporters traceExporterStore) error {
	// Register stdout trace exporter if user wants to debug requests or log as Info level.
	if a.globalConfig.Spec.TracingSpec.Stdout {
		exporters.RegisterExporter(&diag_utils.StdoutExporter{})
	}

	// Register zipkin trace exporter if ZipkinSpec is specified
	if a.globalConfig.Spec.TracingSpec.Zipkin.EndpointAddress != "" {
		localEndpoint, err := openzipkin.NewEndpoint(a.runtimeConfig.ID, hostAddress)
		if err != nil {
			return err
		}
		reporter := zipkinreporter.NewReporter(a.globalConfig.Spec.TracingSpec.Zipkin.EndpointAddress)
		exporter := zipkin.NewExporter(reporter, localEndpoint)
		exporters.RegisterExporter(exporter)
	}
	return nil
}

func (a *DaprRuntime) initRuntime(opts *runtimeOpts) error {
	// Initialize metrics only if MetricSpec is enabled.
	if a.globalConfig.Spec.MetricSpec.Enabled {
		if err := diag.InitMetrics(a.runtimeConfig.ID); err != nil {
			log.Errorf("failed to initialize metrics: %v", err)
		}
	}

	err := a.establishSecurity(a.runtimeConfig.SentryServiceAddress)
	if err != nil {
		return err
	}
	a.namespace = a.getNamespace()
	a.operatorClient, err = a.getOperatorClient()
	if err != nil {
		return err
	}

	if a.hostAddress, err = utils.GetHostAddress(); err != nil {
		return errors.Wrap(err, "failed to determine host address")
	}
	if err = a.setupTracing(a.hostAddress, openCensusExporterStore{}); err != nil {
		return errors.Wrap(err, "failed to setup tracing")
	}
	// Register and initialize name resolution for service discovery.
	a.nameResolutionRegistry.Register(opts.nameResolutions...)
	err = a.initNameResolution()
	if err != nil {
		log.Warnf("failed to init name resolution: %s", err)
	}

	a.pubSubRegistry.Register(opts.pubsubs...)
	a.secretStoresRegistry.Register(opts.secretStores...)
	a.stateStoreRegistry.Register(opts.states...)
	a.bindingsRegistry.RegisterInputBindings(opts.inputBindings...)
	a.bindingsRegistry.RegisterOutputBindings(opts.outputBindings...)
	a.httpMiddlewareRegistry.Register(opts.httpMiddleware...)

	go a.processComponents()
	err = a.beginComponentsUpdates()
	if err != nil {
		log.Warnf("failed to watch component updates: %s", err)
	}
	a.appendBuiltinSecretStore()
	err = a.loadComponents(opts)
	if err != nil {
		log.Warnf("failed to load components: %s", err)
	}

	a.flushOutstandingComponents()

	pipeline, err := a.buildHTTPPipeline()
	if err != nil {
		log.Warnf("failed to build HTTP pipeline: %s", err)
	}

	// Setup allow/deny list for secrets
	a.populateSecretsConfiguration()

	// Start proxy
	a.initProxy()

	// Create and start internal and external gRPC servers
	grpcAPI := a.getGRPCAPI()

	err = a.startGRPCAPIServer(grpcAPI, a.runtimeConfig.APIGRPCPort)
	if err != nil {
		log.Fatalf("failed to start API gRPC server: %s", err)
	}
	log.Infof("API gRPC server is running on port %v", a.runtimeConfig.APIGRPCPort)

	// Start HTTP Server
	a.startHTTPServer(a.runtimeConfig.HTTPPort, a.runtimeConfig.ProfilePort, a.runtimeConfig.AllowedOrigins, pipeline)
	log.Infof("http server is running on port %v", a.runtimeConfig.HTTPPort)
	log.Infof("The request body size parameter is: %v", a.runtimeConfig.MaxRequestBodySize)

	err = a.startGRPCInternalServer(grpcAPI, a.runtimeConfig.InternalGRPCPort)
	if err != nil {
		log.Fatalf("failed to start internal gRPC server: %s", err)
	}
	log.Infof("internal gRPC server is running on port %v", a.runtimeConfig.InternalGRPCPort)

	if a.daprHTTPAPI != nil {
		a.daprHTTPAPI.MarkStatusAsOutboundReady()
	}

	a.blockUntilAppIsReady()

	err = a.createAppChannel()
	if err != nil {
		log.Warnf("failed to open %s channel to app: %s", string(a.runtimeConfig.ApplicationProtocol), err)
	}
	a.daprHTTPAPI.SetAppChannel(a.appChannel)
	grpcAPI.SetAppChannel(a.appChannel)

	a.loadAppConfiguration()

	a.initDirectMessaging(a.nameResolver)

	a.daprHTTPAPI.SetDirectMessaging(a.directMessaging)
	grpcAPI.SetDirectMessaging(a.directMessaging)

	err = a.initActors()
	if err != nil {
		log.Warnf("failed to init actors: %s", err)
	}

	a.daprHTTPAPI.SetActorRuntime(a.actor)
	grpcAPI.SetActorRuntime(a.actor)

	a.startSubscribing()
	err = a.startReadingFromBindings()
	if err != nil {
		log.Warnf("failed to read from bindings: %s ", err)
	}
	return nil
}

func (a *DaprRuntime) populateSecretsConfiguration() {
	// Populate in a map for easy lookup by store name.
	for _, scope := range a.globalConfig.Spec.Secrets.Scopes {
		a.secretsConfiguration[scope.StoreName] = scope
	}
}

func (a *DaprRuntime) buildHTTPPipeline() (http_middleware.Pipeline, error) {
	var handlers []http_middleware.Middleware

	if a.globalConfig != nil {
		for i := 0; i < len(a.globalConfig.Spec.HTTPPipelineSpec.Handlers); i++ {
			middlewareSpec := a.globalConfig.Spec.HTTPPipelineSpec.Handlers[i]
			component, exists := a.getComponent(middlewareSpec.Type, middlewareSpec.Name)
			if !exists {
				return http_middleware.Pipeline{}, errors.Errorf("couldn't find middleware component with name %s and type %s/%s",
					middlewareSpec.Name,
					middlewareSpec.Type,
					middlewareSpec.Version)
			}
			handler, err := a.httpMiddlewareRegistry.Create(middlewareSpec.Type, middlewareSpec.Version,
				middleware.Metadata{Properties: a.convertMetadataItemsToProperties(component.Spec.Metadata)})
			if err != nil {
				return http_middleware.Pipeline{}, err
			}
			log.Infof("enabled %s/%s http middleware", middlewareSpec.Type, middlewareSpec.Version)
			handlers = append(handlers, handler)
		}
	}
	return http_middleware.Pipeline{Handlers: handlers}, nil
}

func (a *DaprRuntime) initBinding(c components_v1alpha1.Component) error {
	if a.bindingsRegistry.HasOutputBinding(c.Spec.Type, c.Spec.Version) {
		if err := a.initOutputBinding(c); err != nil {
			log.Errorf("failed to init output bindings: %s", err)
			return err
		}
	}

	if a.bindingsRegistry.HasInputBinding(c.Spec.Type, c.Spec.Version) {
		if err := a.initInputBinding(c); err != nil {
			log.Errorf("failed to init input bindings: %s", err)
			return err
		}
	}
	return nil
}

func (a *DaprRuntime) beginPubSub(name string, ps pubsub.PubSub) error {
	var publishFunc func(ctx context.Context, msg *pubsubSubscribedMessage) error
	switch a.runtimeConfig.ApplicationProtocol {
	case HTTPProtocol:
		publishFunc = a.publishMessageHTTP
	case GRPCProtocol:
		publishFunc = a.publishMessageGRPC
	}
	topicRoutes, err := a.getTopicRoutes()
	if err != nil {
		return err
	}
	v, ok := topicRoutes[name]
	if !ok {
		return nil
	}
	for topic, route := range v.routes {
		allowed := a.isPubSubOperationAllowed(name, topic, a.scopedSubscriptions[name])
		if !allowed {
			log.Warnf("subscription to topic %s on pubsub %s is not allowed", topic, name)
			continue
		}

		log.Debugf("subscribing to topic=%s on pubsub=%s", topic, name)

		routeMetadata := route.metadata
		if err := ps.Subscribe(pubsub.SubscribeRequest{
			Topic:    topic,
			Metadata: route.metadata,
		}, func(ctx context.Context, msg *pubsub.NewMessage) error {
			if msg.Metadata == nil {
				msg.Metadata = make(map[string]string, 1)
			}

			msg.Metadata[pubsubName] = name

			rawPayload, err := contrib_metadata.IsRawPayload(routeMetadata)
			if err != nil {
				log.Errorf("error deserializing pubsub metadata: %s", err)
				return err
			}

			var cloudEvent map[string]interface{}
			data := msg.Data
			if rawPayload {
				cloudEvent = pubsub.FromRawPayload(msg.Data, msg.Topic, name)
				data, err = a.json.Marshal(cloudEvent)
				if err != nil {
					log.Errorf("error serializing cloud event in pubsub %s and topic %s: %s", name, msg.Topic, err)
					return err
				}
			} else {
				err = a.json.Unmarshal(msg.Data, &cloudEvent)
				if err != nil {
					log.Errorf("error deserializing cloud event in pubsub %s and topic %s: %s", name, msg.Topic, err)
					return err
				}
			}

			return publishFunc(ctx, &pubsubSubscribedMessage{
				cloudEvent: cloudEvent,
				data:       data,
				topic:      msg.Topic,
				metadata:   msg.Metadata,
			})
		}); err != nil {
			log.Errorf("failed to subscribe to topic %s: %s", topic, err)
		}
	}

	return nil
}

func (a *DaprRuntime) initDirectMessaging(resolver nr.Resolver) {
	a.directMessaging = messaging.NewDirectMessaging(
		a.runtimeConfig.ID,
		a.namespace,
		a.runtimeConfig.InternalGRPCPort,
		a.runtimeConfig.Mode,
		a.appChannel,
		a.grpc.GetGRPCConnection,
		resolver,
		a.globalConfig.Spec.TracingSpec,
		a.runtimeConfig.MaxRequestBodySize,
		a.proxy)
}

func (a *DaprRuntime) initProxy() {
	// TODO: remove feature check once stable
	if config.IsFeatureEnabled(a.globalConfig.Spec.Features, messaging.GRPCFeatureName) {
		a.proxy = messaging.NewProxy(a.grpc.GetGRPCConnection, a.runtimeConfig.ID,
			fmt.Sprintf("%s:%d", channel.DefaultChannelAddress, a.runtimeConfig.ApplicationPort), a.runtimeConfig.InternalGRPCPort, a.accessControlList)

		log.Info("gRPC proxy enabled")
	}
}

func (a *DaprRuntime) beginComponentsUpdates() error {
	if a.runtimeConfig.Mode != modes.KubernetesMode {
		return nil
	}

	go func() {
		stream, err := a.operatorClient.ComponentUpdate(context.Background(), &emptypb.Empty{})
		if err != nil {
			log.Fatalf("error from operator stream: %s", err)
			return
		}
		for {
			c, err := stream.Recv()
			if err != nil {
				log.Fatalf("error from operator stream: %s", err)
				return
			}

			var component components_v1alpha1.Component
			err = json.Unmarshal(c.GetComponent(), &component)
			if err != nil {
				log.Warnf("error deserializing component: %s", err)
				continue
			}

			authorized := a.isComponentAuthorized(component)
			if !authorized {
				log.Debugf("received unauthorized component update, ignored. name: %s, type: %s/%s", component.ObjectMeta.Name, component.Spec.Type, component.Spec.Version)
				continue
			}

			log.Debugf("received component update. name: %s, type: %s/%s", component.ObjectMeta.Name, component.Spec.Type, component.Spec.Version)
			a.onComponentUpdated(component)
		}
	}()
	return nil
}

func (a *DaprRuntime) onComponentUpdated(component components_v1alpha1.Component) {
	oldComp, exists := a.getComponent(component.Spec.Type, component.Name)
	if exists && reflect.DeepEqual(oldComp.Spec.Metadata, component.Spec.Metadata) {
		return
	}
	a.pendingComponents <- component
}

func (a *DaprRuntime) sendBatchOutputBindingsParallel(to []string, data []byte) {
	for _, dst := range to {
		go func(name string) {
			_, err := a.sendToOutputBinding(name, &bindings.InvokeRequest{
				Data:      data,
				Operation: bindings.CreateOperation,
			})
			if err != nil {
				log.Error(err)
			}
		}(dst)
	}
}

func (a *DaprRuntime) sendBatchOutputBindingsSequential(to []string, data []byte) error {
	for _, dst := range to {
		_, err := a.sendToOutputBinding(dst, &bindings.InvokeRequest{
			Data:      data,
			Operation: bindings.CreateOperation,
		})
		if err != nil {
			return err
		}
	}
	return nil
}

func (a *DaprRuntime) sendToOutputBinding(name string, req *bindings.InvokeRequest) (*bindings.InvokeResponse, error) {
	if req.Operation == "" {
		return nil, errors.New("operation field is missing from request")
	}

	if binding, ok := a.outputBindings[name]; ok {
		ops := binding.Operations()
		for _, o := range ops {
			if o == req.Operation {
				return binding.Invoke(req)
			}
		}
		supported := make([]string, 0, len(ops))
		for _, o := range ops {
			supported = append(supported, string(o))
		}
		return nil, errors.Errorf("binding %s does not support operation %s. supported operations:%s", name, req.Operation, strings.Join(supported, " "))
	}
	return nil, errors.Errorf("couldn't find output binding %s", name)
}

func (a *DaprRuntime) onAppResponse(response *bindings.AppResponse) error {
	if len(response.State) > 0 {
		go func(reqs []state.SetRequest) {
			if a.stateStores != nil {
				err := a.stateStores[response.StoreName].BulkSet(reqs)
				if err != nil {
					log.Errorf("error saving state from app response: %s", err)
				}
			}
		}(response.State)
	}

	if len(response.To) > 0 {
		b, err := a.json.Marshal(&response.Data)
		if err != nil {
			return err
		}

		if response.Concurrency == bindingsConcurrencyParallel {
			a.sendBatchOutputBindingsParallel(response.To, b)
		} else {
			return a.sendBatchOutputBindingsSequential(response.To, b)
		}
	}

	return nil
}

func (a *DaprRuntime) sendBindingEventToApp(bindingName string, data []byte, metadata map[string]string) ([]byte, error) {
	var response bindings.AppResponse
	spanName := fmt.Sprintf("bindings/%s", bindingName)
	ctx, span := diag.StartInternalCallbackSpan(context.Background(), spanName, trace.SpanContext{}, a.globalConfig.Spec.TracingSpec)

	var appResponseBody []byte

	if a.runtimeConfig.ApplicationProtocol == GRPCProtocol {
		ctx = diag.SpanContextToGRPCMetadata(ctx, span.SpanContext())
		client := runtimev1pb.NewAppCallbackClient(a.grpc.AppClient)
		req := &runtimev1pb.BindingEventRequest{
			Name:     bindingName,
			Data:     data,
			Metadata: metadata,
		}
		start := time.Now()
		resp, err := client.OnBindingEvent(ctx, req)
		if span != nil {
			m := diag.ConstructInputBindingSpanAttributes(
				bindingName,
				"/dapr.proto.runtime.v1.AppCallback/OnBindingEvent")
			diag.AddAttributesToSpan(span, m)
			diag.UpdateSpanStatusFromGRPCError(span, err)
			span.End()
		}
		if diag.DefaultGRPCMonitoring.IsEnabled() {
			diag.DefaultGRPCMonitoring.ServerRequestSent(ctx,
				"OnBindingEvent",
				status.Code(err).String(),
				int64(len(resp.GetData())), start)
		}

		if err != nil {
			body := resp.Data
			return nil, errors.Wrap(err, fmt.Sprintf("error invoking app, body: %s", string(body)))
		}
		if resp != nil {
			if resp.Concurrency == runtimev1pb.BindingEventResponse_PARALLEL {
				response.Concurrency = bindingsConcurrencyParallel
			} else {
				response.Concurrency = bindingsConcurrencySequential
			}

			response.To = resp.To

			if resp.Data != nil {
				appResponseBody = resp.Data

				var d interface{}
				err := a.json.Unmarshal(resp.Data, &d)
				if err == nil {
					response.Data = d
				}
			}
<<<<<<< HEAD
=======

>>>>>>> b47ad9f3
		}
	} else if a.runtimeConfig.ApplicationProtocol == HTTPProtocol {
		req := invokev1.NewInvokeMethodRequest(bindingName)
		req.WithHTTPExtension(nethttp.MethodPost, "")
		req.WithRawData(data, invokev1.JSONContentType)

		reqMetadata := map[string][]string{}
		for k, v := range metadata {
			reqMetadata[k] = []string{v}
		}
		req.WithMetadata(reqMetadata)

		resp, err := a.appChannel.InvokeMethod(ctx, req)
		if err != nil {
			return nil, errors.Wrap(err, "error invoking app")
		}

		if span != nil {
			m := diag.ConstructInputBindingSpanAttributes(
				bindingName,
				fmt.Sprintf("%s /%s", nethttp.MethodPost, bindingName))
			diag.AddAttributesToSpan(span, m)
			diag.UpdateSpanStatusFromHTTPStatus(span, int(resp.Status().Code))
			span.End()
		}
		if diag.DefaultHTTPMonitoring.IsEnabled() {
			// ::TODO
		}

		// ::TODO report metrics for http, such as grpc
		if resp.Status().Code != nethttp.StatusOK {
			_, body := resp.RawData()
			return nil, errors.Errorf("fails to send binding event to http app channel, status code: %d body: %s", resp.Status().Code, string(body))
		}

		if resp.Message().Data != nil && len(resp.Message().Data.Value) > 0 {
			appResponseBody = resp.Message().Data.Value
		}
<<<<<<< HEAD
=======

>>>>>>> b47ad9f3
	}

	if len(response.State) > 0 || len(response.To) > 0 {
		if err := a.onAppResponse(&response); err != nil {
			log.Errorf("error executing app response: %s", err)
		}
	}

	return appResponseBody, nil
}

func (a *DaprRuntime) readFromBinding(name string, binding bindings.InputBinding) error {
	err := binding.Read(func(resp *bindings.ReadResponse) ([]byte, error) {
		if resp != nil {
			b, err := a.sendBindingEventToApp(name, resp.Data, resp.Metadata)
			if err != nil {
				log.Debugf("error from app consumer for binding [%s]: %s", name, err)
				return nil, err
			}
			return b, err
		}
		return nil, nil
	})
	return err
}

func (a *DaprRuntime) startHTTPServer(port, profilePort int, allowedOrigins string, pipeline http_middleware.Pipeline) {
	a.daprHTTPAPI = http.NewAPI(a.runtimeConfig.ID, a.appChannel, a.directMessaging, a.getComponents, a.stateStores, a.secretStores,
		a.secretsConfiguration, a.getPublishAdapter(), a.actor, a.sendToOutputBinding, a.globalConfig.Spec.TracingSpec, a.ShutdownWithWait)
	serverConf := http.NewServerConfig(a.runtimeConfig.ID, a.hostAddress, port, profilePort, allowedOrigins, a.runtimeConfig.EnableProfiling, a.runtimeConfig.MaxRequestBodySize)

	server := http.NewServer(a.daprHTTPAPI, serverConf, a.globalConfig.Spec.TracingSpec, a.globalConfig.Spec.MetricSpec, pipeline, a.globalConfig.Spec.APISpec)
	server.StartNonBlocking()
}

func (a *DaprRuntime) startGRPCInternalServer(api grpc.API, port int) error {
	serverConf := a.getNewServerConfig(port)
	server := grpc.NewInternalServer(api, serverConf, a.globalConfig.Spec.TracingSpec, a.globalConfig.Spec.MetricSpec, a.authenticator, a.proxy)
	err := server.StartNonBlocking()
	return err
}

func (a *DaprRuntime) startGRPCAPIServer(api grpc.API, port int) error {
	serverConf := a.getNewServerConfig(port)
	server := grpc.NewAPIServer(api, serverConf, a.globalConfig.Spec.TracingSpec, a.globalConfig.Spec.MetricSpec, a.globalConfig.Spec.APISpec, a.proxy)
	err := server.StartNonBlocking()
	return err
}

func (a *DaprRuntime) getNewServerConfig(port int) grpc.ServerConfig {
	// Use the trust domain value from the access control policy spec to generate the cert
	// If no access control policy has been specified, use a default value
	trustDomain := config.DefaultTrustDomain
	if a.accessControlList != nil {
		trustDomain = a.accessControlList.TrustDomain
	}
	return grpc.NewServerConfig(a.runtimeConfig.ID, a.hostAddress, port, a.namespace, trustDomain, a.runtimeConfig.MaxRequestBodySize)
}

func (a *DaprRuntime) getGRPCAPI() grpc.API {
	return grpc.NewAPI(a.runtimeConfig.ID, a.appChannel, a.stateStores, a.secretStores, a.secretsConfiguration,
		a.getPublishAdapter(), a.directMessaging, a.actor,
		a.sendToOutputBinding, a.globalConfig.Spec.TracingSpec, a.accessControlList, string(a.runtimeConfig.ApplicationProtocol), a.getComponents, a.ShutdownWithWait)
}

func (a *DaprRuntime) getPublishAdapter() runtime_pubsub.Adapter {
	if a.pubSubs == nil || len(a.pubSubs) == 0 {
		return nil
	}

	return a
}

func (a *DaprRuntime) getSubscribedBindingsGRPC() []string {
	client := runtimev1pb.NewAppCallbackClient(a.grpc.AppClient)
	resp, err := client.ListInputBindings(context.Background(), &emptypb.Empty{})
	bindings := []string{}

	if err == nil && resp != nil {
		bindings = resp.Bindings
	}
	return bindings
}

func (a *DaprRuntime) isAppSubscribedToBinding(binding string) bool {
	// if gRPC, looks for the binding in the list of bindings returned from the app
	if a.runtimeConfig.ApplicationProtocol == GRPCProtocol {
		if a.subscribeBindingList == nil {
			a.subscribeBindingList = a.getSubscribedBindingsGRPC()
		}
		for _, b := range a.subscribeBindingList {
			if b == binding {
				return true
			}
		}
	} else if a.runtimeConfig.ApplicationProtocol == HTTPProtocol {
		// if HTTP, check if there's an endpoint listening for that binding
		req := invokev1.NewInvokeMethodRequest(binding)
		req.WithHTTPExtension(nethttp.MethodOptions, "")
		req.WithRawData(nil, invokev1.JSONContentType)

		// TODO: Propagate Context
		ctx := context.Background()
		resp, err := a.appChannel.InvokeMethod(ctx, req)
		return err == nil && resp.Status().Code != nethttp.StatusNotFound
	}
	return false
}

func (a *DaprRuntime) initInputBinding(c components_v1alpha1.Component) error {
	binding, err := a.bindingsRegistry.CreateInputBinding(c.Spec.Type, c.Spec.Version)
	if err != nil {
		log.Warnf("failed to create input binding %s (%s/%s): %s", c.ObjectMeta.Name, c.Spec.Type, c.Spec.Version, err)
		diag.DefaultMonitoring.ComponentInitFailed(c.Spec.Type, "creation")
		return err
	}
	err = binding.Init(bindings.Metadata{
		Properties: a.convertMetadataItemsToProperties(c.Spec.Metadata),
		Name:       c.ObjectMeta.Name,
	})
	if err != nil {
		log.Errorf("failed to init input binding %s (%s/%s): %s", c.ObjectMeta.Name, c.Spec.Type, c.Spec.Version, err)
		diag.DefaultMonitoring.ComponentInitFailed(c.Spec.Type, "init")
		return err
	}

	log.Infof("successful init for input binding %s (%s/%s)", c.ObjectMeta.Name, c.Spec.Type, c.Spec.Version)
	a.inputBindings[c.Name] = binding
	diag.DefaultMonitoring.ComponentInitialized(c.Spec.Type)
	return nil
}

func (a *DaprRuntime) initOutputBinding(c components_v1alpha1.Component) error {
	binding, err := a.bindingsRegistry.CreateOutputBinding(c.Spec.Type, c.Spec.Version)
	if err != nil {
		log.Warnf("failed to create output binding %s (%s/%s): %s", c.ObjectMeta.Name, c.Spec.Type, c.Spec.Version, err)
		diag.DefaultMonitoring.ComponentInitFailed(c.Spec.Type, "creation")
		return err
	}

	if binding != nil {
		err := binding.Init(bindings.Metadata{
			Properties: a.convertMetadataItemsToProperties(c.Spec.Metadata),
			Name:       c.ObjectMeta.Name,
		})
		if err != nil {
			log.Errorf("failed to init output binding %s (%s/%s): %s", c.ObjectMeta.Name, c.Spec.Type, c.Spec.Version, err)
			diag.DefaultMonitoring.ComponentInitFailed(c.Spec.Type, "init")
			return err
		}
		log.Infof("successful init for output binding %s (%s/%s)", c.ObjectMeta.Name, c.Spec.Type, c.Spec.Version)
		a.outputBindings[c.ObjectMeta.Name] = binding
		diag.DefaultMonitoring.ComponentInitialized(c.Spec.Type)
	}
	return nil
}

// Refer for state store api decision  https://github.com/dapr/dapr/blob/master/docs/decision_records/api/API-008-multi-state-store-api-design.md
func (a *DaprRuntime) initState(s components_v1alpha1.Component) error {
	store, err := a.stateStoreRegistry.Create(s.Spec.Type, s.Spec.Version)
	if err != nil {
		log.Warnf("error creating state store %s (%s/%s): %s", s.ObjectMeta.Name, s.Spec.Type, s.Spec.Version, err)
		diag.DefaultMonitoring.ComponentInitFailed(s.Spec.Type, "creation")
		return err
	}
	if store != nil {
		props := a.convertMetadataItemsToProperties(s.Spec.Metadata)
		err := store.Init(state.Metadata{
			Properties: props,
		})
		if err != nil {
			diag.DefaultMonitoring.ComponentInitFailed(s.Spec.Type, "init")
			log.Warnf("error initializing state store %s (%s/%s): %s", s.ObjectMeta.Name, s.Spec.Type, s.Spec.Version, err)
			return err
		}

		a.stateStores[s.ObjectMeta.Name] = store
		err = state_loader.SaveStateConfiguration(s.ObjectMeta.Name, props)
		if err != nil {
			diag.DefaultMonitoring.ComponentInitFailed(s.Spec.Type, "init")
			log.Warnf("error save state keyprefix: %s", err.Error())
			return err
		}

		// set specified actor store if "actorStateStore" is true in the spec.
		actorStoreSpecified := props[actorStateStore]
		if actorStoreSpecified == "true" {
			if a.actorStateStoreCount++; a.actorStateStoreCount == 1 {
				a.actorStateStoreName = s.ObjectMeta.Name
			}
		}
		diag.DefaultMonitoring.ComponentInitialized(s.Spec.Type)
	}

	if a.hostingActors() && (a.actorStateStoreName == "" || a.actorStateStoreCount != 1) {
		log.Warnf("either no actor state store or multiple actor state stores are specified in the configuration, actor stores specified: %d", a.actorStateStoreCount)
	}

	return nil
}

func (a *DaprRuntime) getDeclarativeSubscriptions() []runtime_pubsub.Subscription {
	var subs []runtime_pubsub.Subscription

	switch a.runtimeConfig.Mode {
	case modes.KubernetesMode:
		subs = runtime_pubsub.DeclarativeKubernetes(a.operatorClient, log)
	case modes.StandaloneMode:
		subs = runtime_pubsub.DeclarativeSelfHosted(a.runtimeConfig.Standalone.ComponentsPath, log)
	}

	// only return valid subscriptions for this app id
	for i := len(subs) - 1; i >= 0; i-- {
		s := subs[i]
		if len(s.Scopes) == 0 {
			continue
		}

		found := false
		for _, scope := range s.Scopes {
			if scope == a.runtimeConfig.ID {
				found = true
				break
			}
		}

		if !found {
			subs = append(subs[:i], subs[i+1:]...)
		}
	}
	return subs
}

func (a *DaprRuntime) getTopicRoutes() (map[string]TopicRoute, error) {
	if a.topicRoutes != nil {
		return a.topicRoutes, nil
	}

	topicRoutes := make(map[string]TopicRoute)

	if a.appChannel == nil {
		log.Warn("app channel not initialized, make sure -app-port is specified if pubsub subscription is required")
		return topicRoutes, nil
	}

	var subscriptions []runtime_pubsub.Subscription

	// handle app subscriptions
	if a.runtimeConfig.ApplicationProtocol == HTTPProtocol {
		subscriptions = runtime_pubsub.GetSubscriptionsHTTP(a.appChannel, log)
	} else if a.runtimeConfig.ApplicationProtocol == GRPCProtocol {
		client := runtimev1pb.NewAppCallbackClient(a.grpc.AppClient)
		subscriptions = runtime_pubsub.GetSubscriptionsGRPC(client, log)
	}

	// handle declarative subscriptions
	ds := a.getDeclarativeSubscriptions()
	for _, s := range ds {
		skip := false

		// don't register duplicate subscriptions
		for _, sub := range subscriptions {
			if sub.Route == s.Route && sub.PubsubName == s.PubsubName && sub.Topic == s.Topic {
				log.Warnf("two identical subscriptions found (sources: declarative, app endpoint). topic: %s, route: %s, pubsubname: %s",
					s.Topic, s.Route, s.PubsubName)
				skip = true
				break
			}
		}

		if !skip {
			subscriptions = append(subscriptions, s)
		}
	}

	for _, s := range subscriptions {
		if _, ok := topicRoutes[s.PubsubName]; !ok {
			topicRoutes[s.PubsubName] = TopicRoute{routes: make(map[string]Route)}
		}

		topicRoutes[s.PubsubName].routes[s.Topic] = Route{path: s.Route, metadata: s.Metadata}
	}

	if len(topicRoutes) > 0 {
		for pubsubName, v := range topicRoutes {
			topics := []string{}
			for topic := range v.routes {
				topics = append(topics, topic)
			}
			log.Infof("app is subscribed to the following topics: %v through pubsub=%s", topics, pubsubName)
		}
	}
	a.topicRoutes = topicRoutes
	return topicRoutes, nil
}

func (a *DaprRuntime) initPubSub(c components_v1alpha1.Component) error {
	pubSub, err := a.pubSubRegistry.Create(c.Spec.Type, c.Spec.Version)
	if err != nil {
		log.Warnf("error creating pub sub %s (%s/%s): %s", &c.ObjectMeta.Name, c.Spec.Type, c.Spec.Version, err)
		diag.DefaultMonitoring.ComponentInitFailed(c.Spec.Type, "creation")
		return err
	}

	properties := a.convertMetadataItemsToProperties(c.Spec.Metadata)
	consumerID := strings.TrimSpace(properties["consumerID"])
	if consumerID == "" {
		consumerID = a.runtimeConfig.ID
	}
	properties["consumerID"] = consumerID

	err = pubSub.Init(pubsub.Metadata{
		Properties: properties,
	})
	if err != nil {
		log.Warnf("error initializing pub sub %s/%s: %s", c.Spec.Type, c.Spec.Version, err)
		diag.DefaultMonitoring.ComponentInitFailed(c.Spec.Type, "init")
		return err
	}

	pubsubName := c.ObjectMeta.Name

	a.scopedSubscriptions[pubsubName] = scopes.GetScopedTopics(scopes.SubscriptionScopes, a.runtimeConfig.ID, properties)
	a.scopedPublishings[pubsubName] = scopes.GetScopedTopics(scopes.PublishingScopes, a.runtimeConfig.ID, properties)
	a.allowedTopics[pubsubName] = scopes.GetAllowedTopics(properties)
	a.pubSubs[pubsubName] = pubSub
	diag.DefaultMonitoring.ComponentInitialized(c.Spec.Type)

	return nil
}

// Publish is an adapter method for the runtime to pre-validate publish requests
// And then forward them to the Pub/Sub component.
// This method is used by the HTTP and gRPC APIs.
func (a *DaprRuntime) Publish(req *pubsub.PublishRequest) error {
	thepubsub := a.GetPubSub(req.PubsubName)
	if thepubsub == nil {
		return runtime_pubsub.NotFoundError{PubsubName: req.PubsubName}
	}

	if allowed := a.isPubSubOperationAllowed(req.PubsubName, req.Topic, a.scopedPublishings[req.PubsubName]); !allowed {
		return runtime_pubsub.NotAllowedError{Topic: req.Topic, ID: a.runtimeConfig.ID}
	}

	return a.pubSubs[req.PubsubName].Publish(req)
}

// GetPubSub is an adapter method to find a pubsub by name.
func (a *DaprRuntime) GetPubSub(pubsubName string) pubsub.PubSub {
	return a.pubSubs[pubsubName]
}

func (a *DaprRuntime) isPubSubOperationAllowed(pubsubName string, topic string, scopedTopics []string) bool {
	inAllowedTopics := false

	// first check if allowedTopics contain it
	if len(a.allowedTopics[pubsubName]) > 0 {
		for _, t := range a.allowedTopics[pubsubName] {
			if t == topic {
				inAllowedTopics = true
				break
			}
		}
		if !inAllowedTopics {
			return false
		}
	}
	if len(scopedTopics) == 0 {
		return true
	}

	// check if a granular scope has been applied
	allowedScope := false
	for _, t := range scopedTopics {
		if t == topic {
			allowedScope = true
			break
		}
	}
	return allowedScope
}

func (a *DaprRuntime) initNameResolution() error {
	var resolver nr.Resolver
	var err error
	resolverMetadata := nr.Metadata{}

	resolverName := a.globalConfig.Spec.NameResolutionSpec.Component
	resolverVersion := a.globalConfig.Spec.NameResolutionSpec.Version

	if resolverName == "" {
		switch a.runtimeConfig.Mode {
		case modes.KubernetesMode:
			resolverName = "kubernetes"
		case modes.StandaloneMode:
			resolverName = "mdns"
		default:
			return errors.Errorf("unable to determine name resolver for %s mode", string(a.runtimeConfig.Mode))
		}
	}

	if resolverVersion == "" {
		resolverVersion = components.FirstStableVersion
	}

	resolver, err = a.nameResolutionRegistry.Create(resolverName, resolverVersion)
	resolverMetadata.Configuration = a.globalConfig.Spec.NameResolutionSpec.Configuration
	resolverMetadata.Properties = map[string]string{
		nr.DaprHTTPPort: strconv.Itoa(a.runtimeConfig.HTTPPort),
		nr.DaprPort:     strconv.Itoa(a.runtimeConfig.InternalGRPCPort),
		nr.AppPort:      strconv.Itoa(a.runtimeConfig.ApplicationPort),
		nr.HostAddress:  a.hostAddress,
		nr.AppID:        a.runtimeConfig.ID,
		// TODO - change other nr components to use above properties (specifically MDNS component)
		nr.MDNSInstanceName:    a.runtimeConfig.ID,
		nr.MDNSInstanceAddress: a.hostAddress,
		nr.MDNSInstancePort:    strconv.Itoa(a.runtimeConfig.InternalGRPCPort),
	}

	if err != nil {
		log.Warnf("error creating name resolution resolver %s: %s", resolverName, err)
		return err
	}

	if err = resolver.Init(resolverMetadata); err != nil {
		log.Errorf("failed to initialize name resolution resolver %s: %s", resolverName, err)
		return err
	}

	a.nameResolver = resolver

	log.Infof("Initialized name resolution to %s", resolverName)
	return nil
}

func (a *DaprRuntime) publishMessageHTTP(ctx context.Context, msg *pubsubSubscribedMessage) error {
	cloudEvent := msg.cloudEvent

	if pubsub.HasExpired(cloudEvent) {
		log.Warnf("dropping expired pub/sub event %v as of %v", cloudEvent[pubsub.IDField], cloudEvent[pubsub.ExpirationField])
		return nil
	}

	var span *trace.Span

	route := a.topicRoutes[msg.metadata[pubsubName]].routes[msg.topic]
	req := invokev1.NewInvokeMethodRequest(route.path)
	req.WithHTTPExtension(nethttp.MethodPost, "")
	req.WithRawData(msg.data, contenttype.CloudEventContentType)

	if cloudEvent[pubsub.TraceIDField] != nil {
		traceID := cloudEvent[pubsub.TraceIDField].(string)
		sc, _ := diag.SpanContextFromW3CString(traceID)
		spanName := fmt.Sprintf("pubsub/%s", msg.topic)
		ctx, span = diag.StartInternalCallbackSpan(ctx, spanName, sc, a.globalConfig.Spec.TracingSpec)
	}

	resp, err := a.appChannel.InvokeMethod(ctx, req)
	if err != nil {
		return errors.Wrap(err, "error from app channel while sending pub/sub event to app")
	}

	statusCode := int(resp.Status().Code)

	if span != nil {
		m := diag.ConstructSubscriptionSpanAttributes(msg.topic)
		diag.AddAttributesToSpan(span, m)
		diag.UpdateSpanStatusFromHTTPStatus(span, statusCode)
		span.End()
	}

	_, body := resp.RawData()

	if (statusCode >= 200) && (statusCode <= 299) {
		// Any 2xx is considered a success.
		var appResponse pubsub.AppResponse
		err := a.json.Unmarshal(body, &appResponse)
		if err != nil {
			log.Debugf("skipping status check due to error parsing result from pub/sub event %v", cloudEvent[pubsub.IDField])
			// Return no error so message does not get reprocessed.
			return nil
		}

		switch appResponse.Status {
		case "":
			// Consider empty status field as success
			fallthrough
		case pubsub.Success:
			return nil
		case pubsub.Retry:
			return errors.Errorf("RETRY status returned from app while processing pub/sub event %v", cloudEvent[pubsub.IDField])
		case pubsub.Drop:
			log.Warnf("DROP status returned from app while processing pub/sub event %v", cloudEvent[pubsub.IDField])
			return nil
		}
		// Consider unknown status field as error and retry
		return errors.Errorf("unknown status returned from app while processing pub/sub event %v: %v", cloudEvent[pubsub.IDField], appResponse.Status)
	}

	if statusCode == nethttp.StatusNotFound {
		// These are errors that are not retriable, for now it is just 404 but more status codes can be added.
		// When adding/removing an error here, check if that is also applicable to GRPC since there is a mapping between HTTP and GRPC errors:
		// https://cloud.google.com/apis/design/errors#handling_errors
		log.Errorf("non-retriable error returned from app while processing pub/sub event %v: %s. status code returned: %v", cloudEvent[pubsub.IDField], body, statusCode)
		return nil
	}

	// Every error from now on is a retriable error.
	log.Warnf("retriable error returned from app while processing pub/sub event %v: %s. status code returned: %v", cloudEvent[pubsub.IDField], body, statusCode)
	return errors.Errorf("retriable error returned from app while processing pub/sub event %v: %s. status code returned: %v", cloudEvent[pubsub.IDField], body, statusCode)
}

func (a *DaprRuntime) publishMessageGRPC(ctx context.Context, msg *pubsubSubscribedMessage) error {
	cloudEvent := msg.cloudEvent

	if pubsub.HasExpired(cloudEvent) {
		log.Warnf("dropping expired pub/sub event %v as of %v", cloudEvent[pubsub.IDField], cloudEvent[pubsub.ExpirationField])

		return nil
	}

	envelope := &runtimev1pb.TopicEventRequest{
		Id:              extractCloudEventProperty(cloudEvent, pubsub.IDField),
		Source:          extractCloudEventProperty(cloudEvent, pubsub.SourceField),
		DataContentType: extractCloudEventProperty(cloudEvent, pubsub.DataContentTypeField),
		Type:            extractCloudEventProperty(cloudEvent, pubsub.TypeField),
		SpecVersion:     extractCloudEventProperty(cloudEvent, pubsub.SpecVersionField),
		Topic:           msg.topic,
		PubsubName:      msg.metadata[pubsubName],
	}

	if data, ok := cloudEvent[pubsub.DataBase64Field]; ok && data != nil {
		if dataAsString, ok := data.(string); ok {
			decoded, decodeErr := base64.StdEncoding.DecodeString(dataAsString)
			if decodeErr != nil {
				log.Debugf("unable to base64 decode cloudEvent field data_base64: %s", decodeErr)

				return decodeErr
			}

			envelope.Data = decoded
		} else {
			return ErrUnexpectedEnvelopeData
		}
	} else if data, ok := cloudEvent[pubsub.DataField]; ok && data != nil {
		envelope.Data = nil

		if contenttype.IsStringContentType(envelope.DataContentType) {
			switch v := data.(type) {
			case string:
				envelope.Data = []byte(v)
			case []byte:
				envelope.Data = v
			default:
				return ErrUnexpectedEnvelopeData
			}
		} else if contenttype.IsJSONContentType(envelope.DataContentType) {
			envelope.Data, _ = a.json.Marshal(data)
		}
	}

	var span *trace.Span
	if iTraceID, ok := cloudEvent[pubsub.TraceIDField]; ok {
		if traceID, ok := iTraceID.(string); ok {
			sc, _ := diag.SpanContextFromW3CString(traceID)
			spanName := fmt.Sprintf("pubsub/%s", msg.topic)

			// no ops if trace is off
			ctx, span = diag.StartInternalCallbackSpan(ctx, spanName, sc, a.globalConfig.Spec.TracingSpec)
			ctx = diag.SpanContextToGRPCMetadata(ctx, span.SpanContext())
		} else {
			log.Warnf("ignored non-string traceid value: %v", iTraceID)
		}
	}

	// call appcallback
	clientV1 := runtimev1pb.NewAppCallbackClient(a.grpc.AppClient)
	res, err := clientV1.OnTopicEvent(ctx, envelope)

	if span != nil {
		m := diag.ConstructSubscriptionSpanAttributes(envelope.Topic)
		diag.AddAttributesToSpan(span, m)
		diag.UpdateSpanStatusFromGRPCError(span, err)
		span.End()
	}

	if err != nil {
		errStatus, hasErrStatus := status.FromError(err)
		if hasErrStatus && (errStatus.Code() == codes.Unimplemented) {
			// DROP
			log.Warnf("non-retriable error returned from app while processing pub/sub event %v: %s", cloudEvent[pubsub.IDField], err)

			return nil
		}

		err = errors.Errorf("error returned from app while processing pub/sub event %v: %s", cloudEvent[pubsub.IDField], err)
		log.Debug(err)

		// on error from application, return error for redelivery of event
		return err
	}

	switch res.GetStatus() {
	case runtimev1pb.TopicEventResponse_SUCCESS:
		// on uninitialized status, this is the case it defaults to as an uninitialized status defaults to 0 which is
		// success from protobuf definition
		return nil
	case runtimev1pb.TopicEventResponse_RETRY:
		return errors.Errorf("RETRY status returned from app while processing pub/sub event %v", cloudEvent[pubsub.IDField])
	case runtimev1pb.TopicEventResponse_DROP:
		log.Warnf("DROP status returned from app while processing pub/sub event %v", cloudEvent[pubsub.IDField])

		return nil
	}

	// Consider unknown status field as error and retry
	return errors.Errorf("unknown status returned from app while processing pub/sub event %v: %v", cloudEvent[pubsub.IDField], res.GetStatus())
}

func extractCloudEventProperty(cloudEvent map[string]interface{}, property string) string {
	if cloudEvent == nil {
		return ""
	}
	iValue, ok := cloudEvent[property]
	if ok {
		if value, ok := iValue.(string); ok {
			return value
		}
	}

	return ""
}

func (a *DaprRuntime) initActors() error {
	err := actors.ValidateHostEnvironment(a.runtimeConfig.mtlsEnabled, a.runtimeConfig.Mode, a.namespace)
	if err != nil {
		return err
	}
	actorConfig := actors.NewConfig(a.hostAddress, a.runtimeConfig.ID, a.runtimeConfig.PlacementAddresses, a.appConfig.Entities,
		a.runtimeConfig.InternalGRPCPort, a.appConfig.ActorScanInterval, a.appConfig.ActorIdleTimeout, a.appConfig.DrainOngoingCallTimeout,
		a.appConfig.DrainRebalancedActors, a.namespace, a.appConfig.Reentrancy, a.appConfig.RemindersStoragePartitions)
	act := actors.NewActors(a.stateStores[a.actorStateStoreName], a.appChannel, a.grpc.GetGRPCConnection, actorConfig, a.runtimeConfig.CertChain, a.globalConfig.Spec.TracingSpec, a.globalConfig.Spec.Features)
	err = act.Init()
	a.actor = act
	return err
}

func (a *DaprRuntime) hostingActors() bool {
	return len(a.appConfig.Entities) > 0
}

func (a *DaprRuntime) getAuthorizedComponents(components []components_v1alpha1.Component) []components_v1alpha1.Component {
	authorized := []components_v1alpha1.Component{}

	for _, c := range components {
		if a.isComponentAuthorized(c) {
			authorized = append(authorized, c)
		}
	}
	return authorized
}

func (a *DaprRuntime) isComponentAuthorized(component components_v1alpha1.Component) bool {
	if a.namespace == "" || (a.namespace != "" && component.ObjectMeta.Namespace == a.namespace) {
		if len(component.Scopes) == 0 {
			return true
		}

		// scopes are defined, make sure this runtime ID is authorized
		for _, s := range component.Scopes {
			if s == a.runtimeConfig.ID {
				return true
			}
		}
	}

	return false
}

func (a *DaprRuntime) loadComponents(opts *runtimeOpts) error {
	var loader components.ComponentLoader

	switch a.runtimeConfig.Mode {
	case modes.KubernetesMode:
		loader = components.NewKubernetesComponents(a.runtimeConfig.Kubernetes, a.operatorClient)
	case modes.StandaloneMode:
		loader = components.NewStandaloneComponents(a.runtimeConfig.Standalone)
	default:
		return errors.Errorf("components loader for mode %s not found", a.runtimeConfig.Mode)
	}

	comps, err := loader.LoadComponents()
	if err != nil {
		return err
	}
	for _, comp := range comps {
		log.Debugf("found component. name: %s, type: %s/%s", comp.ObjectMeta.Name, comp.Spec.Type, comp.Spec.Version)
	}

	authorizedComps := a.getAuthorizedComponents(comps)

	a.componentsLock.Lock()
	a.components = make([]components_v1alpha1.Component, len(authorizedComps))
	copy(a.components, authorizedComps)
	a.componentsLock.Unlock()

	for _, comp := range authorizedComps {
		a.pendingComponents <- comp
	}

	return nil
}

func (a *DaprRuntime) appendOrReplaceComponents(component components_v1alpha1.Component) {
	a.componentsLock.Lock()
	defer a.componentsLock.Unlock()

	replaced := false
	for i, c := range a.components {
		if c.Spec.Type == component.Spec.Type && c.ObjectMeta.Name == component.Name {
			a.components[i] = component
			replaced = true
			break
		}
	}

	if !replaced {
		a.components = append(a.components, component)
	}
}

func (a *DaprRuntime) extractComponentCategory(component components_v1alpha1.Component) ComponentCategory {
	for _, category := range componentCategoriesNeedProcess {
		if strings.HasPrefix(component.Spec.Type, fmt.Sprintf("%s.", category)) {
			return category
		}
	}
	return ""
}

func (a *DaprRuntime) processComponents() {
	for comp := range a.pendingComponents {
		if comp.Name == "" {
			continue
		}

		err := a.processComponentAndDependents(comp)
		if err != nil {
			e := fmt.Sprintf("process component %s error: %s", comp.Name, err.Error())
			if !comp.Spec.IgnoreErrors {
				log.Warnf("process component error daprd process will exited, gracefully to stop")
				a.shutdownRuntime(defaultGracefulShutdownDuration)
				log.Fatalf(e)
			}
			log.Errorf(e)
		}
	}
}

func (a *DaprRuntime) flushOutstandingComponents() {
	log.Info("waiting for all outstanding components to be processed")
	// We flush by sending a no-op component. Since the processComponents goroutine only reads one component at a time,
	// We know that once the no-op component is read from the channel, all previous components will have been fully processed.
	a.pendingComponents <- components_v1alpha1.Component{}
	log.Info("all outstanding components processed")
}

func (a *DaprRuntime) processComponentAndDependents(comp components_v1alpha1.Component) error {
	log.Debugf("loading component. name: %s, type: %s/%s", comp.ObjectMeta.Name, comp.Spec.Type, comp.Spec.Version)
	res := a.preprocessOneComponent(&comp)
	if res.unreadyDependency != "" {
		a.pendingComponentDependents[res.unreadyDependency] = append(a.pendingComponentDependents[res.unreadyDependency], comp)
		return nil
	}

	compCategory := a.extractComponentCategory(comp)
	if compCategory == "" {
		// the category entered is incorrect, return error
		return errors.Errorf("incorrect type %s", comp.Spec.Type)
	}

	ch := make(chan error, 1)

	timeout, err := time.ParseDuration(comp.Spec.InitTimeout)
	if err != nil {
		timeout = defaultComponentInitTimeout
	}

	go func() {
		ch <- a.doProcessOneComponent(compCategory, comp)
	}()

	select {
	case err := <-ch:
		if err != nil {
			return err
		}
	case <-time.After(timeout):
		return fmt.Errorf("init timeout for component %s exceeded after %s", comp.Name, timeout.String())
	}

	log.Infof("component loaded. name: %s, type: %s/%s", comp.ObjectMeta.Name, comp.Spec.Type, comp.Spec.Version)
	a.appendOrReplaceComponents(comp)
	diag.DefaultMonitoring.ComponentLoaded()

	dependency := componentDependency(compCategory, comp.Name)
	if deps, ok := a.pendingComponentDependents[dependency]; ok {
		delete(a.pendingComponentDependents, dependency)
		for _, dependent := range deps {
			if err := a.processComponentAndDependents(dependent); err != nil {
				return err
			}
		}
	}

	return nil
}

func (a *DaprRuntime) doProcessOneComponent(category ComponentCategory, comp components_v1alpha1.Component) error {
	switch category {
	case bindingsComponent:
		return a.initBinding(comp)
	case pubsubComponent:
		return a.initPubSub(comp)
	case secretStoreComponent:
		return a.initSecretStore(comp)
	case stateComponent:
		return a.initState(comp)
	}
	return nil
}

func (a *DaprRuntime) preprocessOneComponent(comp *components_v1alpha1.Component) componentPreprocessRes {
	var unreadySecretsStore string
	*comp, unreadySecretsStore = a.processComponentSecrets(*comp)
	if unreadySecretsStore != "" {
		return componentPreprocessRes{
			unreadyDependency: componentDependency(secretStoreComponent, unreadySecretsStore),
		}
	}
	return componentPreprocessRes{}
}

func (a *DaprRuntime) stopActor() {
	if a.actor != nil {
		log.Info("Shutting down actor")
		a.actor.Stop()
	}
}

// shutdownComponents allows for a graceful shutdown of all runtime internal operations or components.
func (a *DaprRuntime) shutdownComponents() error {
	log.Info("Shutting down all components")
	var merr error

	// Close components if they implement `io.Closer`
	for name, binding := range a.inputBindings {
		if closer, ok := binding.(io.Closer); ok {
			if err := closer.Close(); err != nil {
				err = fmt.Errorf("error closing input binding %s: %w", name, err)
				merr = multierror.Append(merr, err)
				log.Warn(err)
			}
		}
	}
	for name, binding := range a.outputBindings {
		if closer, ok := binding.(io.Closer); ok {
			if err := closer.Close(); err != nil {
				err = fmt.Errorf("error closing output binding %s: %w", name, err)
				merr = multierror.Append(merr, err)
				log.Warn(err)
			}
		}
	}
	for name, secretstore := range a.secretStores {
		if closer, ok := secretstore.(io.Closer); ok {
			if err := closer.Close(); err != nil {
				err = fmt.Errorf("error closing secret store %s: %w", name, err)
				merr = multierror.Append(merr, err)
				log.Warn(err)
			}
		}
	}
	for name, pubSub := range a.pubSubs {
		if err := pubSub.Close(); err != nil {
			err = fmt.Errorf("error closing pub sub %s: %w", name, err)
			merr = multierror.Append(merr, err)
			log.Warn(err)
		}
	}
	for name, stateStore := range a.stateStores {
		if closer, ok := stateStore.(io.Closer); ok {
			if err := closer.Close(); err != nil {
				err = fmt.Errorf("error closing state store %s: %w", name, err)
				merr = multierror.Append(merr, err)
				log.Warn(err)
			}
		}
	}
	if closer, ok := a.nameResolver.(io.Closer); ok {
		if err := closer.Close(); err != nil {
			err = fmt.Errorf("error closing name resolver: %w", err)
			merr = multierror.Append(merr, err)
			log.Warn(err)
		}
	}

	return merr
}

// ShutdownWithWait will gracefully stop runtime and wait outstanding operations.
func (a *DaprRuntime) ShutdownWithWait() {
	a.shutdownRuntime(defaultGracefulShutdownDuration)
	os.Exit(0)
}

func (a *DaprRuntime) shutdownRuntime(duration time.Duration) {
	a.stopActor()
	log.Infof("dapr shutting down. Waiting %s to finish outstanding operations", duration)
	<-time.After(duration)
	a.shutdownComponents()
}

func (a *DaprRuntime) processComponentSecrets(component components_v1alpha1.Component) (components_v1alpha1.Component, string) {
	cache := map[string]secretstores.GetSecretResponse{}

	for i, m := range component.Spec.Metadata {
		if m.SecretKeyRef.Name == "" {
			continue
		}

		secretStoreName := a.authSecretStoreOrDefault(component)
		secretStore := a.getSecretStore(secretStoreName)
		if secretStore == nil {
			log.Warnf("component %s references a secret store that isn't loaded: %s", component.Name, secretStoreName)
			return component, secretStoreName
		}

		resp, ok := cache[m.SecretKeyRef.Name]
		if !ok {
			r, err := secretStore.GetSecret(secretstores.GetSecretRequest{
				Name: m.SecretKeyRef.Name,
				Metadata: map[string]string{
					"namespace": component.ObjectMeta.Namespace,
				},
			})
			if err != nil {
				log.Errorf("error getting secret: %s", err)
				continue
			}
			resp = r
		}

		// Use the SecretKeyRef.Name key if SecretKeyRef.Key is not given
		secretKeyName := m.SecretKeyRef.Key
		if secretKeyName == "" {
			secretKeyName = m.SecretKeyRef.Name
		}

		val, ok := resp.Data[secretKeyName]
		if ok {
			component.Spec.Metadata[i].Value = components_v1alpha1.DynamicValue{
				JSON: v1.JSON{
					Raw: []byte(val),
				},
			}
		}

		cache[m.SecretKeyRef.Name] = resp
	}
	return component, ""
}

func (a *DaprRuntime) authSecretStoreOrDefault(comp components_v1alpha1.Component) string {
	if comp.SecretStore == "" {
		switch a.runtimeConfig.Mode {
		case modes.KubernetesMode:
			return "kubernetes"
		}
	}
	return comp.SecretStore
}

func (a *DaprRuntime) getSecretStore(storeName string) secretstores.SecretStore {
	if storeName == "" {
		return nil
	}
	return a.secretStores[storeName]
}

func (a *DaprRuntime) blockUntilAppIsReady() {
	if a.runtimeConfig.ApplicationPort <= 0 {
		return
	}

	log.Infof("application protocol: %s. waiting on port %v.  This will block until the app is listening on that port.", string(a.runtimeConfig.ApplicationProtocol), a.runtimeConfig.ApplicationPort)

	for {
		conn, _ := net.DialTimeout("tcp", net.JoinHostPort("localhost", fmt.Sprintf("%v", a.runtimeConfig.ApplicationPort)), time.Millisecond*500)
		if conn != nil {
			conn.Close()
			break
		}
		// prevents overwhelming the OS with open connections
		time.Sleep(time.Millisecond * 50)
	}

	log.Infof("application discovered on port %v", a.runtimeConfig.ApplicationPort)
}

func (a *DaprRuntime) loadAppConfiguration() {
	if a.appChannel == nil {
		return
	}

	appConfig, err := a.appChannel.GetAppConfig()
	if err != nil {
		return
	}

	if appConfig != nil {
		a.appConfig = *appConfig
		log.Info("application configuration loaded")
	}
}

func (a *DaprRuntime) createAppChannel() error {
	if a.runtimeConfig.ApplicationPort > 0 {
		var channelCreatorFn func(port, maxConcurrency int, spec config.TracingSpec, sslEnabled bool, maxRequestBodySize int) (channel.AppChannel, error)

		switch a.runtimeConfig.ApplicationProtocol {
		case GRPCProtocol:
			channelCreatorFn = a.grpc.CreateLocalChannel
		case HTTPProtocol:
			channelCreatorFn = http_channel.CreateLocalChannel
		default:
			return errors.Errorf("cannot create app channel for protocol %s", string(a.runtimeConfig.ApplicationProtocol))
		}

		ch, err := channelCreatorFn(a.runtimeConfig.ApplicationPort, a.runtimeConfig.MaxConcurrency, a.globalConfig.Spec.TracingSpec, a.runtimeConfig.AppSSL, a.runtimeConfig.MaxRequestBodySize)
		if err != nil {
			return err
		}
		if a.runtimeConfig.MaxConcurrency > 0 {
			log.Infof("app max concurrency set to %v", a.runtimeConfig.MaxConcurrency)
		}
		a.appChannel = ch
	}

	return nil
}

func (a *DaprRuntime) appendBuiltinSecretStore() {
	for _, comp := range a.builtinSecretStore() {
		a.pendingComponents <- comp
	}
}

func (a *DaprRuntime) builtinSecretStore() []components_v1alpha1.Component {
	// Preload Kubernetes secretstore
	switch a.runtimeConfig.Mode {
	case modes.KubernetesMode:
		return []components_v1alpha1.Component{{
			ObjectMeta: metav1.ObjectMeta{
				Name: "kubernetes",
			},
			Spec: components_v1alpha1.ComponentSpec{
				Type:    "secretstores.kubernetes",
				Version: components.FirstStableVersion,
			},
		}}
	}
	return nil
}

func (a *DaprRuntime) initSecretStore(c components_v1alpha1.Component) error {
	secretStore, err := a.secretStoresRegistry.Create(c.Spec.Type, c.Spec.Version)
	if err != nil {
		log.Warnf("failed creating secret store %s/%s: %s", c.Spec.Type, c.Spec.Version, err)
		diag.DefaultMonitoring.ComponentInitFailed(c.Spec.Type, "creation")
		return err
	}

	err = secretStore.Init(secretstores.Metadata{
		Properties: a.convertMetadataItemsToProperties(c.Spec.Metadata),
	})
	if err != nil {
		log.Warnf("failed to init state store %s/%s named %s: %s", c.Spec.Type, c.Spec.Version, c.ObjectMeta.Name, err)
		diag.DefaultMonitoring.ComponentInitFailed(c.Spec.Type, "init")
		return err
	}

	a.secretStores[c.ObjectMeta.Name] = secretStore
	diag.DefaultMonitoring.ComponentInitialized(c.Spec.Type)
	return nil
}

func (a *DaprRuntime) convertMetadataItemsToProperties(items []components_v1alpha1.MetadataItem) map[string]string {
	properties := map[string]string{}
	for _, c := range items {
		val := c.Value.String()
		for strings.Contains(val, "{uuid}") {
			val = strings.Replace(val, "{uuid}", uuid.New().String(), 1)
		}
		properties[c.Name] = val
	}
	return properties
}

func (a *DaprRuntime) getComponent(componentType string, name string) (components_v1alpha1.Component, bool) {
	a.componentsLock.RLock()
	defer a.componentsLock.RUnlock()

	for i, c := range a.components {
		if c.Spec.Type == componentType && c.ObjectMeta.Name == name {
			return a.components[i], true
		}
	}
	return components_v1alpha1.Component{}, false
}

func (a *DaprRuntime) getComponents() []components_v1alpha1.Component {
	a.componentsLock.RLock()
	defer a.componentsLock.RUnlock()

	comps := make([]components_v1alpha1.Component, len(a.components))
	copy(comps, a.components)
	return comps
}

func (a *DaprRuntime) establishSecurity(sentryAddress string) error {
	if !a.runtimeConfig.mtlsEnabled {
		log.Info("mTLS is disabled. Skipping certificate request and tls validation")
		return nil
	}
	if sentryAddress == "" {
		return errors.New("sentryAddress cannot be empty")
	}
	log.Info("mTLS enabled. creating sidecar authenticator")

	auth, err := security.GetSidecarAuthenticator(sentryAddress, a.runtimeConfig.CertChain)
	if err != nil {
		return err
	}
	a.authenticator = auth
	a.grpc.SetAuthenticator(auth)

	log.Info("authenticator created")

	diag.DefaultMonitoring.MTLSInitCompleted()
	return nil
}

func componentDependency(compCategory ComponentCategory, name string) string {
	return fmt.Sprintf("%s:%s", compCategory, name)
}

func (a *DaprRuntime) startSubscribing() {
	for name, pubsub := range a.pubSubs {
		if err := a.beginPubSub(name, pubsub); err != nil {
			log.Errorf("error occurred while beginning pubsub %s: %s", name, err)
		}
	}
}

func (a *DaprRuntime) startReadingFromBindings() error {
	if a.appChannel == nil {
		return errors.New("app channel not initialized")
	}
	for name, binding := range a.inputBindings {
		go func(name string, binding bindings.InputBinding) {
			if !a.isAppSubscribedToBinding(name) {
				log.Infof("app has not subscribed to binding %s.", name)
				return
			}

			err := a.readFromBinding(name, binding)
			if err != nil {
				log.Errorf("error reading from input binding %s: %s", name, err)
			}
		}(name, binding)
	}
	return nil
}<|MERGE_RESOLUTION|>--- conflicted
+++ resolved
@@ -710,10 +710,6 @@
 					response.Data = d
 				}
 			}
-<<<<<<< HEAD
-=======
-
->>>>>>> b47ad9f3
 		}
 	} else if a.runtimeConfig.ApplicationProtocol == HTTPProtocol {
 		req := invokev1.NewInvokeMethodRequest(bindingName)
@@ -752,10 +748,6 @@
 		if resp.Message().Data != nil && len(resp.Message().Data.Value) > 0 {
 			appResponseBody = resp.Message().Data.Value
 		}
-<<<<<<< HEAD
-=======
-
->>>>>>> b47ad9f3
 	}
 
 	if len(response.State) > 0 || len(response.To) > 0 {
