--- conflicted
+++ resolved
@@ -192,28 +192,11 @@
 	})
 
 	processor := processor.New(processor.Options{
-<<<<<<< HEAD
-		ID:               runtimeConfig.id,
-		Namespace:        namespace,
-		IsHTTP:           runtimeConfig.appConnectionConfig.Protocol.IsHTTP(),
-		ActorsEnabled:    len(runtimeConfig.actorsService) > 0,
-		SchedulerEnabled: len(runtimeConfig.schedulerAddresses) > 0,
-		Registry:         runtimeConfig.registry,
-		ComponentStore:   compStore,
-		Meta:             meta,
-		GlobalConfig:     globalConfig,
-		Resiliency:       resiliencyProvider,
-		Mode:             runtimeConfig.mode,
-		PodName:          podName,
-		Standalone:       runtimeConfig.standalone,
-		OperatorClient:   operatorClient,
-		GRPC:             grpc,
-		Channels:         channels,
-=======
 		ID:             runtimeConfig.id,
 		Namespace:      namespace,
 		IsHTTP:         runtimeConfig.appConnectionConfig.Protocol.IsHTTP(),
 		ActorsEnabled:  len(runtimeConfig.actorsService) > 0,
+		SchedulerEnabled: len(runtimeConfig.schedulerAddresses) > 0,
 		Registry:       runtimeConfig.registry,
 		ComponentStore: compStore,
 		Meta:           meta,
@@ -226,7 +209,6 @@
 		GRPC:           grpc,
 		Channels:       channels,
 		MiddlewareHTTP: httpMiddleware,
->>>>>>> 1ab9f6d2
 	})
 
 	var reloader *hotreload.Reloader
