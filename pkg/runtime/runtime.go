/*
Copyright 2021 The Dapr Authors
Licensed under the Apache License, Version 2.0 (the "License");
you may not use this file except in compliance with the License.
You may obtain a copy of the License at
    http://www.apache.org/licenses/LICENSE-2.0
Unless required by applicable law or agreed to in writing, software
distributed under the License is distributed on an "AS IS" BASIS,
WITHOUT WARRANTIES OR CONDITIONS OF ANY KIND, either express or implied.
See the License for the specific language governing permissions and
limitations under the License.
*/

package runtime

import (
	"context"
	"crypto/tls"
	"errors"
	"fmt"
	"io"
	"net"
	"os"
	"reflect"
	"runtime"
	"strconv"
	"strings"
	"sync"
	"time"

	"go.opentelemetry.io/otel/exporters/otlp/otlptrace"
	otlptracegrpc "go.opentelemetry.io/otel/exporters/otlp/otlptrace/otlptracegrpc"
	otlptracehttp "go.opentelemetry.io/otel/exporters/otlp/otlptrace/otlptracehttp"
	"go.opentelemetry.io/otel/exporters/zipkin"
	"go.opentelemetry.io/otel/sdk/resource"
	sdktrace "go.opentelemetry.io/otel/sdk/trace"
	semconv "go.opentelemetry.io/otel/semconv/v1.10.0"
	metav1 "k8s.io/apimachinery/pkg/apis/meta/v1"
	"k8s.io/utils/clock"

	nr "github.com/dapr/components-contrib/nameresolution"
	"github.com/dapr/components-contrib/state"
	"github.com/dapr/dapr/pkg/actors"
	"github.com/dapr/dapr/pkg/api/grpc"
	"github.com/dapr/dapr/pkg/api/grpc/manager"
	"github.com/dapr/dapr/pkg/api/http"
	"github.com/dapr/dapr/pkg/api/universal"
	componentsV1alpha1 "github.com/dapr/dapr/pkg/apis/components/v1alpha1"
	httpEndpointV1alpha1 "github.com/dapr/dapr/pkg/apis/httpEndpoint/v1alpha1"
	"github.com/dapr/dapr/pkg/apphealth"
	"github.com/dapr/dapr/pkg/components"
	"github.com/dapr/dapr/pkg/components/pluggable"
	secretstoresLoader "github.com/dapr/dapr/pkg/components/secretstores"
	"github.com/dapr/dapr/pkg/config"
	"github.com/dapr/dapr/pkg/config/protocol"
	diag "github.com/dapr/dapr/pkg/diagnostics"
	diagUtils "github.com/dapr/dapr/pkg/diagnostics/utils"
	"github.com/dapr/dapr/pkg/httpendpoint"
	"github.com/dapr/dapr/pkg/messaging"
	invokev1 "github.com/dapr/dapr/pkg/messaging/v1"
	httpMiddleware "github.com/dapr/dapr/pkg/middleware/http"
	"github.com/dapr/dapr/pkg/modes"
	"github.com/dapr/dapr/pkg/operator/client"
	operatorv1pb "github.com/dapr/dapr/pkg/proto/operator/v1"
	schedulerv1pb "github.com/dapr/dapr/pkg/proto/scheduler/v1"
	"github.com/dapr/dapr/pkg/resiliency"
	"github.com/dapr/dapr/pkg/runtime/authorizer"
	"github.com/dapr/dapr/pkg/runtime/channels"
	"github.com/dapr/dapr/pkg/runtime/compstore"
	rterrors "github.com/dapr/dapr/pkg/runtime/errors"
	"github.com/dapr/dapr/pkg/runtime/hotreload"
	"github.com/dapr/dapr/pkg/runtime/meta"
	"github.com/dapr/dapr/pkg/runtime/processor"
	"github.com/dapr/dapr/pkg/runtime/registry"
	"github.com/dapr/dapr/pkg/runtime/wfengine"
	schedulerCli "github.com/dapr/dapr/pkg/scheduler/client"
	"github.com/dapr/dapr/pkg/security"
	"github.com/dapr/dapr/utils"
	"github.com/dapr/kit/concurrency"
	"github.com/dapr/kit/logger"
)

var log = logger.NewLogger("dapr.runtime")

// DaprRuntime holds all the core components of the runtime.
type DaprRuntime struct {
	runtimeConfig     *internalConfig
	globalConfig      *config.Configuration
	accessControlList *config.AccessControlList
	grpc              *manager.Manager
	channels          *channels.Channels
	appConfig         config.ApplicationConfig
	directMessaging   invokev1.DirectMessaging
	actor             actors.ActorRuntime

	nameResolver        nr.Resolver
	hostAddress         string
	actorStateStoreLock sync.RWMutex
	namespace           string
	podName             string
	daprUniversal       *universal.Universal
	daprHTTPAPI         http.API
	daprGRPCAPI         grpc.API
	operatorClient      operatorv1pb.OperatorClient
	schedulerClient     schedulerv1pb.SchedulerClient
	isAppHealthy        chan struct{}
	appHealth           *apphealth.AppHealth
	appHealthReady      func(context.Context) error // Invoked the first time the app health becomes ready
	appHealthLock       sync.Mutex
	compStore           *compstore.ComponentStore
	meta                *meta.Meta
	processor           *processor.Processor
	authz               *authorizer.Authorizer
	sec                 security.Handler
	runnerCloser        *concurrency.RunnerCloserManager
	clock               clock.Clock
	reloader            *hotreload.Reloader

	// Used for testing.
	initComplete chan struct{}

	proxy messaging.Proxy

	resiliency resiliency.Provider

	tracerProvider *sdktrace.TracerProvider

	workflowEngine *wfengine.WorkflowEngine

	wg sync.WaitGroup
}

// newDaprRuntime returns a new runtime with the given runtime config and global config.
func newDaprRuntime(ctx context.Context,
	sec security.Handler,
	runtimeConfig *internalConfig,
	globalConfig *config.Configuration,
	accessControlList *config.AccessControlList,
	resiliencyProvider resiliency.Provider,
) (*DaprRuntime, error) {
	compStore := compstore.New()

	namespace := getNamespace()
	podName := getPodName()

	meta := meta.New(meta.Options{
		ID:            runtimeConfig.id,
		PodName:       podName,
		Namespace:     namespace,
		StrictSandbox: globalConfig.Spec.WasmSpec.GetStrictSandbox(),
		Mode:          runtimeConfig.mode,
	})

	operatorClient, err := getOperatorClient(ctx, sec, runtimeConfig)
	if err != nil {
		return nil, err
	}

	var schedClient schedulerv1pb.SchedulerClient
	if runtimeConfig.SchedulerEnabled() {
		schedClient, err = getSchedulerClient(ctx, sec, runtimeConfig)
		if err != nil {
			return nil, err
		}

		log.Infof("Scheduler client initialized")
	}

	grpc := createGRPCManager(sec, runtimeConfig, globalConfig)

	authz := authorizer.New(authorizer.Options{
		ID:           runtimeConfig.id,
		Namespace:    namespace,
		GlobalConfig: globalConfig,
	})

	channels := channels.New(channels.Options{
		Registry:            runtimeConfig.registry,
		ComponentStore:      compStore,
		Meta:                meta,
		AppConnectionConfig: runtimeConfig.appConnectionConfig,
		GlobalConfig:        globalConfig,
		MaxRequestBodySize:  runtimeConfig.maxRequestBodySize,
		ReadBufferSize:      runtimeConfig.readBufferSize,
		GRPC:                grpc,
	})

	processor := processor.New(processor.Options{
		ID:               runtimeConfig.id,
		Namespace:        namespace,
		IsHTTP:           runtimeConfig.appConnectionConfig.Protocol.IsHTTP(),
		PlacementEnabled: len(runtimeConfig.placementAddresses) > 0,
		SchedulerEnabled: len(runtimeConfig.schedulerAddresses) > 0,
		Registry:         runtimeConfig.registry,
		ComponentStore:   compStore,
		Meta:             meta,
		GlobalConfig:     globalConfig,
		Resiliency:       resiliencyProvider,
		Mode:             runtimeConfig.mode,
		PodName:          podName,
		Standalone:       runtimeConfig.standalone,
		OperatorClient:   operatorClient,
		GRPC:             grpc,
		Channels:         channels,
	})

	var reloader *hotreload.Reloader
	switch runtimeConfig.mode {
	case modes.KubernetesMode:
		reloader = hotreload.NewOperator(hotreload.OptionsReloaderOperator{
			PodName:        podName,
			Namespace:      namespace,
			Client:         operatorClient,
			Config:         globalConfig,
			ComponentStore: compStore,
			Authorizer:     authz,
			Processor:      processor,
		})
	case modes.StandaloneMode:
		reloader, err = hotreload.NewDisk(ctx, hotreload.OptionsReloaderDisk{
			Config:         globalConfig,
			Dirs:           runtimeConfig.standalone.ResourcesPath,
			ComponentStore: compStore,
			Authorizer:     authz,
			Processor:      processor,
		})
		if err != nil {
			return nil, err
		}
	default:
		return nil, fmt.Errorf("invalid mode: %s", runtimeConfig.mode)
	}

	rt := &DaprRuntime{
		runtimeConfig:     runtimeConfig,
		globalConfig:      globalConfig,
		accessControlList: accessControlList,
		grpc:              grpc,
		tracerProvider:    nil,
		resiliency:        resiliencyProvider,
		appHealthReady:    nil,
		compStore:         compStore,
		meta:              meta,
		operatorClient:    operatorClient,
		schedulerClient:   schedClient,
		channels:          channels,
		sec:               sec,
		processor:         processor,
		authz:             authz,
		reloader:          reloader,
		namespace:         namespace,
		podName:           podName,
		initComplete:      make(chan struct{}),
		isAppHealthy:      make(chan struct{}),
		clock:             new(clock.RealClock),
	}
	close(rt.isAppHealthy)

	var gracePeriod *time.Duration
	if duration := runtimeConfig.gracefulShutdownDuration; duration > 0 {
		gracePeriod = &duration
	}

	rt.runnerCloser = concurrency.NewRunnerCloserManager(gracePeriod,
		rt.runtimeConfig.metricsExporter.Run,
		rt.processor.Process,
		func(ctx context.Context) error {
			start := time.Now()
			log.Infof("%s mode configured", rt.runtimeConfig.mode)
			log.Infof("app id: %s", rt.runtimeConfig.id)

			if err := rt.initRuntime(ctx); err != nil {
				return err
			}

			d := time.Since(start).Milliseconds()
			log.Infof("dapr initialized. Status: Running. Init Elapsed %vms", d)

			if rt.daprHTTPAPI != nil {
				// Setting the status only when runtime is initialized.
				rt.daprHTTPAPI.MarkStatusAsReady()
			}

			close(rt.initComplete)
			<-ctx.Done()

			return nil
		},
	)

	if rt.reloader != nil {
		if err := rt.runnerCloser.Add(rt.reloader.Run); err != nil {
			return nil, err
		}
		if err := rt.runnerCloser.AddCloser(rt.reloader); err != nil {
			return nil, err
		}
	}

	if err := rt.runnerCloser.AddCloser(
		func() error {
			log.Info("Dapr is shutting down")
			comps := rt.compStore.ListComponents()
			errCh := make(chan error)
			for _, comp := range comps {
				go func(comp componentsV1alpha1.Component) {
					log.Infof("Shutting down component %s", comp.LogName())
					errCh <- rt.processor.Close(comp)
				}(comp)
			}

			errs := make([]error, len(comps)+1)
			for i := range comps {
				errs[i] = <-errCh
			}

			rt.wg.Wait()
			log.Info("Dapr runtime stopped")
			errs[len(comps)] = rt.cleanSockets()
			return errors.Join(errs...)
		},
		rt.stopWorkflow,
		rt.stopActor,
		rt.stopTrace,
		rt.grpc,
	); err != nil {
		return nil, err
	}

	return rt, nil
}

// Run performs initialization of the runtime with the runtime and global configurations.
func (a *DaprRuntime) Run(parentCtx context.Context) error {
	ctx := parentCtx
	if a.runtimeConfig.blockShutdownDuration != nil {
		// Override context with Background. Runner context will be cancelled when
		// blocking graceful shutdown returns.
		ctx = context.Background()
		a.runnerCloser.Add(func(ctx context.Context) error {
			select {
			case <-parentCtx.Done():
			case <-ctx.Done():
				// Return nil as another routine has returned, not due to an interrupt.
				return nil
			}

			log.Infof("Blocking graceful shutdown for %s or until app reports unhealthy...", *a.runtimeConfig.blockShutdownDuration)
			select {
			case <-a.clock.After(*a.runtimeConfig.blockShutdownDuration):
				log.Info("Block shutdown period expired, entering shutdown...")
			case <-a.isAppHealthy:
				log.Info("App reported unhealthy, entering shutdown...")
			}
			return nil
		})
	}

	return a.runnerCloser.Run(ctx)
}

func getNamespace() string {
	return os.Getenv("NAMESPACE")
}

func getPodName() string {
	return os.Getenv("POD_NAME")
}

func getOperatorClient(ctx context.Context, sec security.Handler, cfg *internalConfig) (operatorv1pb.OperatorClient, error) {
	// Get the operator client only if we're running in Kubernetes and if we need it
	if cfg.mode != modes.KubernetesMode {
		return nil, nil
	}

	client, _, err := client.GetOperatorClient(ctx, cfg.kubernetes.ControlPlaneAddress, sec)
	if err != nil {
		return nil, fmt.Errorf("error creating operator client: %w", err)
	}

	return client, nil
}

func getSchedulerClient(ctx context.Context, sec security.Handler, cfg *internalConfig) (schedulerv1pb.SchedulerClient, error) {
	//TODO: make dynamic, not index 0
	schedClient, _, err := schedulerCli.GetSchedulerClient(ctx, cfg.schedulerAddresses[0], sec)
	if err != nil {
		return nil, fmt.Errorf("error creating scheduler client: %w", err)
	}

	return schedClient, nil
}

// setupTracing set up the trace exporters. Technically we don't need to pass `hostAddress` in,
// but we do so here to explicitly call out the dependency on having `hostAddress` computed.
func (a *DaprRuntime) setupTracing(ctx context.Context, hostAddress string, tpStore tracerProviderStore) error {
	tracingSpec := a.globalConfig.GetTracingSpec()

	// Register stdout trace exporter if user wants to debug requests or log as Info level.
	if tracingSpec.Stdout {
		tpStore.RegisterExporter(diagUtils.NewStdOutExporter())
	}

	// Register zipkin trace exporter if ZipkinSpec is specified
	if tracingSpec.Zipkin != nil && tracingSpec.Zipkin.EndpointAddress != "" {
		zipkinExporter, err := zipkin.New(tracingSpec.Zipkin.EndpointAddress)
		if err != nil {
			return err
		}
		tpStore.RegisterExporter(zipkinExporter)
	}

	// Register otel trace exporter if OtelSpec is specified
	if tracingSpec.Otel != nil && tracingSpec.Otel.EndpointAddress != "" && tracingSpec.Otel.Protocol != "" {
		endpoint := tracingSpec.Otel.EndpointAddress
		protocol := tracingSpec.Otel.Protocol
		if protocol != "http" && protocol != "grpc" {
			return fmt.Errorf("invalid protocol %v provided for Otel endpoint", protocol)
		}

		var client otlptrace.Client
		if protocol == "http" {
			clientOptions := []otlptracehttp.Option{otlptracehttp.WithEndpoint(endpoint)}
			if !tracingSpec.Otel.GetIsSecure() {
				clientOptions = append(clientOptions, otlptracehttp.WithInsecure())
			}
			client = otlptracehttp.NewClient(clientOptions...)
		} else {
			clientOptions := []otlptracegrpc.Option{otlptracegrpc.WithEndpoint(endpoint)}
			if !tracingSpec.Otel.GetIsSecure() {
				clientOptions = append(clientOptions, otlptracegrpc.WithInsecure())
			}
			client = otlptracegrpc.NewClient(clientOptions...)
		}
		otelExporter, err := otlptrace.New(ctx, client)
		if err != nil {
			return err
		}
		tpStore.RegisterExporter(otelExporter)
	}

	if !tpStore.HasExporter() && tracingSpec.SamplingRate != "" {
		tpStore.RegisterExporter(diagUtils.NewNullExporter())
	}

	// Register a resource
	r := resource.NewWithAttributes(
		semconv.SchemaURL,
		semconv.ServiceNameKey.String(a.runtimeConfig.id),
	)

	tpStore.RegisterResource(r)

	// Register a trace sampler based on Sampling settings
	daprTraceSampler := diag.NewDaprTraceSampler(tracingSpec.SamplingRate)
	log.Infof("Dapr trace sampler initialized: %s", daprTraceSampler.Description())

	tpStore.RegisterSampler(daprTraceSampler)

	a.tracerProvider = tpStore.RegisterTracerProvider()
	return nil
}

func (a *DaprRuntime) initRuntime(ctx context.Context) error {
	var err error
	if a.hostAddress, err = utils.GetHostAddress(); err != nil {
		return fmt.Errorf("failed to determine host address: %w", err)
	}
	if err = a.setupTracing(ctx, a.hostAddress, newOpentelemetryTracerProviderStore()); err != nil {
		return fmt.Errorf("failed to setup tracing: %w", err)
	}
	// Register and initialize name resolution for service discovery.
	err = a.initNameResolution(ctx)
	if err != nil {
		log.Errorf(err.Error())
	}

	// Start proxy
	a.initProxy()

	a.initDirectMessaging(a.nameResolver)

	a.initPluggableComponents(ctx)

	a.appendBuiltinSecretStore(ctx)
	err = a.loadComponents(ctx)
	if err != nil {
		return fmt.Errorf("failed to load components: %s", err)
	}

	a.flushOutstandingComponents(ctx)

	// Creating workflow engine after components are loaded
	wfe := wfengine.NewWorkflowEngine(a.runtimeConfig.id, a.globalConfig.GetWorkflowSpec(), a.processor.WorkflowBackend())
	wfe.ConfigureGrpcExecutor()
	a.workflowEngine = wfe

	err = a.loadHTTPEndpoints(ctx)
	if err != nil {
		log.Warnf("failed to load HTTP endpoints: %s", err)
	}

	a.flushOutstandingHTTPEndpoints(ctx)

	if err = a.channels.Refresh(); err != nil {
		log.Warnf("failed to open %s channel to app: %s", string(a.runtimeConfig.appConnectionConfig.Protocol), err)
	}

	pipeline, err := a.channels.BuildHTTPPipeline(a.globalConfig.Spec.HTTPPipelineSpec)
	if err != nil {
		log.Warnf("failed to build HTTP pipeline: %s", err)
	}

	// Setup allow/deny list for secrets
	a.populateSecretsConfiguration()

	// Create and start the external gRPC server
	a.daprUniversal = universal.New(universal.Options{
		AppID:                       a.runtimeConfig.id,
		Logger:                      logger.NewLogger("dapr.api"),
		CompStore:                   a.compStore,
		Resiliency:                  a.resiliency,
		Actors:                      a.actor,
		GetComponentsCapabilitiesFn: a.getComponentsCapabilitesMap,
		ShutdownFn:                  a.ShutdownWithWait,
		AppConnectionConfig:         a.runtimeConfig.appConnectionConfig,
		GlobalConfig:                a.globalConfig,
<<<<<<< HEAD
		SchedulerClient:             a.schedulerClient,
	}
=======
		WorkflowEngine:              wfe,
	})
>>>>>>> 1316322b

	// Create and start internal and external gRPC servers
	a.daprGRPCAPI = grpc.NewAPI(grpc.APIOpts{
		Universal:             a.daprUniversal,
		Logger:                logger.NewLogger("dapr.grpc.api"),
		Channels:              a.channels,
		PubsubAdapter:         a.processor.PubSub(),
		DirectMessaging:       a.directMessaging,
		SendToOutputBindingFn: a.processor.Binding().SendToOutputBinding,
		TracingSpec:           a.globalConfig.GetTracingSpec(),
		AccessControlList:     a.accessControlList,
	})

	if err = a.runnerCloser.AddCloser(a.daprGRPCAPI); err != nil {
		return err
	}

	err = a.startGRPCAPIServer(a.daprGRPCAPI, a.runtimeConfig.apiGRPCPort)
	if err != nil {
		return fmt.Errorf("failed to start API gRPC server: %w", err)
	}
	if a.runtimeConfig.unixDomainSocket != "" {
		log.Info("API gRPC server is running on a Unix Domain Socket")
	} else {
		log.Infof("API gRPC server is running on port %v", a.runtimeConfig.apiGRPCPort)
	}

	// Start HTTP Server
	err = a.startHTTPServer(a.runtimeConfig.httpPort, a.runtimeConfig.publicPort, a.runtimeConfig.profilePort, a.runtimeConfig.allowedOrigins, pipeline)
	if err != nil {
		return fmt.Errorf("failed to start HTTP server: %w", err)
	}
	if a.runtimeConfig.unixDomainSocket != "" {
		log.Info("HTTP server is running on a Unix Domain Socket")
	} else {
		log.Infof("HTTP server is running on port %v", a.runtimeConfig.httpPort)
	}
	log.Infof("The request body size parameter is: %v", a.runtimeConfig.maxRequestBodySize)

	// Start internal gRPC server (used for sidecar-to-sidecar communication)
	err = a.startGRPCInternalServer(a.daprGRPCAPI, a.runtimeConfig.internalGRPCPort)
	if err != nil {
		return fmt.Errorf("failed to start internal gRPC server: %w", err)
	}
	log.Infof("Internal gRPC server is running on port %v", a.runtimeConfig.internalGRPCPort)

	a.initDirectMessaging(a.nameResolver)

	if a.daprHTTPAPI != nil {
		a.daprHTTPAPI.MarkStatusAsOutboundReady()
	}
	if err := a.blockUntilAppIsReady(ctx); err != nil {
		return err
	}

	if a.runtimeConfig.appConnectionConfig.MaxConcurrency > 0 {
		log.Infof("app max concurrency set to %v", a.runtimeConfig.appConnectionConfig.MaxConcurrency)
	}

	a.appHealthReady = a.appHealthReadyInit
	if a.runtimeConfig.appConnectionConfig.HealthCheck != nil && a.channels.AppChannel() != nil {
		// We can't just pass "a.channels.HealthProbe" because appChannel may be re-created
		a.appHealth = apphealth.New(*a.runtimeConfig.appConnectionConfig.HealthCheck, func(ctx context.Context) (bool, error) {
			return a.channels.AppChannel().HealthProbe(ctx)
		})
		if err := a.runnerCloser.AddCloser(a.appHealth); err != nil {
			return err
		}
		a.appHealth.OnHealthChange(a.appHealthChanged)
		if err := a.appHealth.StartProbes(ctx); err != nil {
			return err
		}

		// Set the appHealth object in the channel so it's aware of the app's health status
		a.channels.AppChannel().SetAppHealth(a.appHealth)

		// Enqueue a probe right away
		// This will also start the input components once the app is healthy
		a.appHealth.Enqueue()
	} else {
		// If there's no health check, mark the app as healthy right away so subscriptions can start
		a.appHealthChanged(ctx, apphealth.AppStatusHealthy)
	}

	return nil
}

// appHealthReadyInit completes the initialization phase and is invoked after the app is healthy
func (a *DaprRuntime) appHealthReadyInit(ctx context.Context) (err error) {
	// Load app configuration (for actors) and init actors
	a.loadAppConfiguration(ctx)

	if a.runtimeConfig.ActorsEnabled() {
		err = a.initActors(ctx)
		if err != nil {
			log.Warn(err)
		} else {
			a.daprUniversal.SetActorRuntime(a.actor)
		}
	}

	// Initialize workflow engine
	if err = a.initWorkflowEngine(ctx); err != nil {
		return err
	}

	// We set actors as initialized whether we have an actors runtime or not
	a.daprUniversal.SetActorsInitDone()

	if cb := a.runtimeConfig.registry.ComponentsCallback(); cb != nil {
		if err = cb(registry.ComponentRegistry{
			DirectMessaging: a.directMessaging,
			CompStore:       a.compStore,
		}); err != nil {
			return fmt.Errorf("failed to register components with callback: %w", err)
		}
	}

	return nil
}

func (a *DaprRuntime) initWorkflowEngine(ctx context.Context) error {
	wfComponentFactory := wfengine.BuiltinWorkflowFactory(a.workflowEngine)

	// If actors are not enabled, still invoke SetActorRuntime on the workflow engine with `nil` to unblock startup
	if abe, ok := a.workflowEngine.Backend.(interface {
		SetActorRuntime(ctx context.Context, actorRuntime actors.ActorRuntime)
	}); ok {
		log.Info("Configuring workflow engine with actors backend")
		var actorRuntime actors.ActorRuntime
		if a.runtimeConfig.ActorsEnabled() {
			actorRuntime = a.actor
		}
		abe.SetActorRuntime(ctx, actorRuntime)
	}

	reg := a.runtimeConfig.registry.Workflows()
	if reg == nil {
		log.Info("No workflow registry available, not registering Dapr workflow component.")
		return nil
	}

	log.Infof("Registering component for dapr workflow engine...")
	reg.RegisterComponent(wfComponentFactory, "dapr")
	if !a.processor.AddPendingComponent(ctx, wfengine.ComponentDefinition) {
		log.Warn("failed to initialize Dapr workflow component")
	}
	return nil
}

// initPluggableComponents discover pluggable components and initialize with their respective registries.
func (a *DaprRuntime) initPluggableComponents(ctx context.Context) {
	if runtime.GOOS == "windows" {
		log.Debugf("the current OS does not support pluggable components feature, skipping initialization")
		return
	}
	if err := pluggable.Discover(ctx); err != nil {
		log.Errorf("could not initialize pluggable components %v", err)
	}
}

// Sets the status of the app to healthy or un-healthy
// Callback for apphealth when the detected status changed
func (a *DaprRuntime) appHealthChanged(ctx context.Context, status uint8) {
	a.appHealthLock.Lock()
	defer a.appHealthLock.Unlock()

	switch status {
	case apphealth.AppStatusHealthy:
		select {
		case <-a.isAppHealthy:
			a.isAppHealthy = make(chan struct{})
		default:
		}

		// First time the app becomes healthy, complete the init process
		if a.appHealthReady != nil {
			if err := a.appHealthReady(ctx); err != nil {
				log.Warnf("Failed to complete app init: %s ", err)
			}
			a.appHealthReady = nil
		}

		// Start subscribing to topics and reading from input bindings
		if err := a.processor.PubSub().StartSubscriptions(ctx); err != nil {
			log.Warnf("failed to subscribe to topics: %s ", err)
		}
		err := a.processor.Binding().StartReadingFromBindings(ctx)
		if err != nil {
			log.Warnf("failed to read from bindings: %s ", err)
		}

		// Start subscribing to outbox topics
		if err := a.processor.PubSub().Outbox().SubscribeToInternalTopics(ctx, a.runtimeConfig.id); err != nil {
			log.Warnf("failed to subscribe to outbox topics: %s", err)
		}
	case apphealth.AppStatusUnhealthy:
		select {
		case <-a.isAppHealthy:
		default:
			close(a.isAppHealthy)
		}

		// Stop topic subscriptions and input bindings
		a.processor.PubSub().StopSubscriptions()
		a.processor.Binding().StopReadingFromBindings()
	}
}

func (a *DaprRuntime) populateSecretsConfiguration() {
	// Populate in a map for easy lookup by store name.
	if a.globalConfig.Spec.Secrets == nil {
		return
	}

	for _, scope := range a.globalConfig.Spec.Secrets.Scopes {
		a.compStore.AddSecretsConfiguration(scope.StoreName, scope)
	}
}

func (a *DaprRuntime) initDirectMessaging(resolver nr.Resolver) {
	a.directMessaging = messaging.NewDirectMessaging(messaging.NewDirectMessagingOpts{
		AppID:              a.runtimeConfig.id,
		Namespace:          a.namespace,
		Port:               a.runtimeConfig.internalGRPCPort,
		Mode:               a.runtimeConfig.mode,
		Channels:           a.channels,
		ClientConnFn:       a.grpc.GetGRPCConnection,
		Resolver:           resolver,
		MaxRequestBodySize: a.runtimeConfig.maxRequestBodySize,
		Proxy:              a.proxy,
		ReadBufferSize:     a.runtimeConfig.readBufferSize,
		Resiliency:         a.resiliency,
		CompStore:          a.compStore,
	})
	a.runnerCloser.AddCloser(a.directMessaging)
}

func (a *DaprRuntime) initProxy() {
	a.proxy = messaging.NewProxy(messaging.ProxyOpts{
		AppClientFn:        a.grpc.GetAppClient,
		ConnectionFactory:  a.grpc.GetGRPCConnection,
		AppID:              a.runtimeConfig.id,
		ACL:                a.accessControlList,
		Resiliency:         a.resiliency,
		MaxRequestBodySize: a.runtimeConfig.maxRequestBodySize,
	})
}

func (a *DaprRuntime) startHTTPServer(port int, publicPort *int, profilePort int, allowedOrigins string, pipeline httpMiddleware.Pipeline) error {
	a.daprHTTPAPI = http.NewAPI(http.APIOpts{
		Universal:             a.daprUniversal,
		Channels:              a.channels,
		DirectMessaging:       a.directMessaging,
		PubsubAdapter:         a.processor.PubSub(),
		SendToOutputBindingFn: a.processor.Binding().SendToOutputBinding,
		TracingSpec:           a.globalConfig.GetTracingSpec(),
		MaxRequestBodySize:    int64(a.runtimeConfig.maxRequestBodySize) << 20, // Convert from MB to bytes
	})

	serverConf := http.ServerConfig{
		AppID:                   a.runtimeConfig.id,
		HostAddress:             a.hostAddress,
		Port:                    port,
		APIListenAddresses:      a.runtimeConfig.apiListenAddresses,
		PublicPort:              publicPort,
		ProfilePort:             profilePort,
		AllowedOrigins:          allowedOrigins,
		EnableProfiling:         a.runtimeConfig.enableProfiling,
		MaxRequestBodySizeMB:    a.runtimeConfig.maxRequestBodySize,
		UnixDomainSocket:        a.runtimeConfig.unixDomainSocket,
		ReadBufferSizeKB:        a.runtimeConfig.readBufferSize,
		EnableAPILogging:        *a.runtimeConfig.enableAPILogging,
		APILoggingObfuscateURLs: a.globalConfig.GetAPILoggingSpec().ObfuscateURLs,
		APILogHealthChecks:      !a.globalConfig.GetAPILoggingSpec().OmitHealthChecks,
	}

	server := http.NewServer(http.NewServerOpts{
		API:         a.daprHTTPAPI,
		Config:      serverConf,
		TracingSpec: a.globalConfig.GetTracingSpec(),
		MetricSpec:  a.globalConfig.GetMetricsSpec(),
		Pipeline:    pipeline,
		APISpec:     a.globalConfig.GetAPISpec(),
	})
	if err := server.StartNonBlocking(); err != nil {
		return err
	}
	if err := a.runnerCloser.AddCloser(server); err != nil {
		return err
	}

	if err := a.runnerCloser.AddCloser(a.processor.PubSub().StopSubscriptions); err != nil {
		return err
	}
	if err := a.runnerCloser.AddCloser(a.processor.Binding().StopReadingFromBindings); err != nil {
		return err
	}

	return nil
}

func (a *DaprRuntime) startGRPCInternalServer(api grpc.API, port int) error {
	// Since GRPCInteralServer is encrypted & authenticated, it is safe to listen on *
	serverConf := a.getNewServerConfig([]string{""}, port)
	server := grpc.NewInternalServer(api, serverConf, a.globalConfig.GetTracingSpec(), a.globalConfig.GetMetricsSpec(), a.sec, a.proxy)
	if err := server.StartNonBlocking(); err != nil {
		return err
	}
	if err := a.runnerCloser.AddCloser(server); err != nil {
		return err
	}

	return nil
}

func (a *DaprRuntime) startGRPCAPIServer(api grpc.API, port int) error {
	serverConf := a.getNewServerConfig(a.runtimeConfig.apiListenAddresses, port)
	server := grpc.NewAPIServer(api, serverConf, a.globalConfig.GetTracingSpec(), a.globalConfig.GetMetricsSpec(), a.globalConfig.GetAPISpec(), a.proxy, a.workflowEngine)
	if err := server.StartNonBlocking(); err != nil {
		return err
	}
	if err := a.runnerCloser.AddCloser(server); err != nil {
		return err
	}

	return nil
}

func (a *DaprRuntime) getNewServerConfig(apiListenAddresses []string, port int) grpc.ServerConfig {
	// Use the trust domain value from the access control policy spec to generate the cert
	// If no access control policy has been specified, use a default value
	trustDomain := config.DefaultTrustDomain
	if a.accessControlList != nil {
		trustDomain = a.accessControlList.TrustDomain
	}
	return grpc.ServerConfig{
		AppID:                a.runtimeConfig.id,
		HostAddress:          a.hostAddress,
		Port:                 port,
		APIListenAddresses:   apiListenAddresses,
		NameSpace:            a.namespace,
		TrustDomain:          trustDomain,
		MaxRequestBodySizeMB: a.runtimeConfig.maxRequestBodySize,
		UnixDomainSocket:     a.runtimeConfig.unixDomainSocket,
		ReadBufferSizeKB:     a.runtimeConfig.readBufferSize,
		EnableAPILogging:     *a.runtimeConfig.enableAPILogging,
	}
}

func (a *DaprRuntime) initNameResolution(ctx context.Context) (err error) {
	var (
		resolver         nr.Resolver
		resolverMetadata nr.Metadata
		resolverName     string
		resolverVersion  string
	)

	if a.globalConfig.Spec.NameResolutionSpec != nil {
		resolverName = a.globalConfig.Spec.NameResolutionSpec.Component
		resolverVersion = a.globalConfig.Spec.NameResolutionSpec.Version
	}

	if resolverName == "" {
		switch a.runtimeConfig.mode {
		case modes.KubernetesMode:
			resolverName = "kubernetes"
		case modes.StandaloneMode:
			resolverName = "mdns"
		default:
			fName := utils.ComponentLogName("nr", resolverName, resolverVersion)
			return rterrors.NewInit(rterrors.InitComponentFailure, fName, fmt.Errorf("unable to determine name resolver for %s mode", string(a.runtimeConfig.mode)))
		}
	}

	if resolverVersion == "" {
		resolverVersion = components.FirstStableVersion
	}

	fName := utils.ComponentLogName("nr", resolverName, resolverVersion)
	resolver, err = a.runtimeConfig.registry.NameResolutions().Create(resolverName, resolverVersion, fName)
	if err != nil {
		diag.DefaultMonitoring.ComponentInitFailed("nameResolution", "creation", resolverName)
		return rterrors.NewInit(rterrors.CreateComponentFailure, fName, err)
	}

	resolverMetadata.Name = resolverName
	if a.globalConfig.Spec.NameResolutionSpec != nil {
		resolverMetadata.Configuration = a.globalConfig.Spec.NameResolutionSpec.Configuration
	}
	resolverMetadata.Instance = nr.Instance{
		DaprHTTPPort:     a.runtimeConfig.httpPort,
		DaprInternalPort: a.runtimeConfig.internalGRPCPort,
		AppPort:          a.runtimeConfig.appConnectionConfig.Port,
		Address:          a.hostAddress,
		AppID:            a.runtimeConfig.id,
		Namespace:        a.namespace,
	}

	err = resolver.Init(ctx, resolverMetadata)
	if err != nil {
		diag.DefaultMonitoring.ComponentInitFailed("nameResolution", "init", resolverName)
		return rterrors.NewInit(rterrors.InitComponentFailure, fName, err)
	}

	a.nameResolver = resolver
	if nrCloser, ok := resolver.(io.Closer); ok {
		err = a.runnerCloser.AddCloser(nrCloser)
		if err != nil {
			return err
		}
	}

	log.Infof("Initialized name resolution to %s", resolverName)
	return nil
}

func (a *DaprRuntime) initActors(ctx context.Context) error {
	err := actors.ValidateHostEnvironment(a.runtimeConfig.mTLSEnabled, a.runtimeConfig.mode, a.namespace)
	if err != nil {
		return rterrors.NewInit(rterrors.InitFailure, "actors", err)
	}
	a.actorStateStoreLock.Lock()
	defer a.actorStateStoreLock.Unlock()

	actorStateStoreName, ok := a.processor.State().ActorStateStoreName()
	if !ok {
		log.Info("actors: state store is not configured - this is okay for clients but services with hosted actors will fail to initialize!")
	}
	actorConfig := actors.NewConfig(actors.ConfigOpts{
		HostAddress:        a.hostAddress,
		AppID:              a.runtimeConfig.id,
		PlacementAddresses: a.runtimeConfig.placementAddresses,
		Port:               a.runtimeConfig.internalGRPCPort,
		Namespace:          a.namespace,
		AppConfig:          a.appConfig,
		HealthHTTPClient:   a.channels.AppHTTPClient(),
		HealthEndpoint:     a.channels.AppHTTPEndpoint(),
		AppChannelAddress:  a.runtimeConfig.appConnectionConfig.ChannelAddress,
		PodName:            getPodName(),
	})

	act := actors.NewActors(actors.ActorsOpts{
		AppChannel:       a.channels.AppChannel(),
		GRPCConnectionFn: a.grpc.GetGRPCConnection,
		Config:           actorConfig,
		TracingSpec:      a.globalConfig.GetTracingSpec(),
		Resiliency:       a.resiliency,
		StateStoreName:   actorStateStoreName,
		CompStore:        a.compStore,
		// TODO: @joshvanl Remove in Dapr 1.12 when ActorStateTTL is finalized.
		StateTTLEnabled: a.globalConfig.IsFeatureEnabled(config.ActorStateTTL),
		Security:        a.sec,
	})
	err = act.Init(ctx)
	if err == nil {
		a.actor = act
		return nil
	}
	return rterrors.NewInit(rterrors.InitFailure, "actors", err)
}

func (a *DaprRuntime) loadComponents(ctx context.Context) error {
	var loader components.ComponentLoader

	switch a.runtimeConfig.mode {
	case modes.KubernetesMode:
		loader = components.NewKubernetesComponents(a.runtimeConfig.kubernetes, a.namespace, a.operatorClient, a.podName)
	case modes.StandaloneMode:
		loader = components.NewLocalComponents(a.runtimeConfig.standalone.ResourcesPath...)
	default:
		return nil
	}

	log.Info("Loading components…")
	comps, err := loader.LoadComponents()
	if err != nil {
		return err
	}

	authorizedComps := a.authz.GetAuthorizedObjects(comps, a.authz.IsObjectAuthorized).([]componentsV1alpha1.Component)

	// Iterate through the list twice
	// First, we look for secret stores and load those, then all other components
	// Sure, we could sort the list of authorizedComps... but this is simpler and most certainly faster
	for _, comp := range authorizedComps {
		if strings.HasPrefix(comp.Spec.Type, string(components.CategorySecretStore)+".") {
			log.Debug("Found component: " + comp.LogName())
			if !a.processor.AddPendingComponent(ctx, comp) {
				return nil
			}
		}
	}
	for _, comp := range authorizedComps {
		if !strings.HasPrefix(comp.Spec.Type, string(components.CategorySecretStore)+".") {
			log.Debug("Found component: " + comp.LogName())
			if !a.processor.AddPendingComponent(ctx, comp) {
				return nil
			}
		}
	}

	return nil
}

func (a *DaprRuntime) flushOutstandingHTTPEndpoints(ctx context.Context) {
	log.Info("Waiting for all outstanding http endpoints to be processed…")
	// We flush by sending a no-op http endpoint. Since the processHTTPEndpoints goroutine only reads one http endpoint at a time,
	// We know that once the no-op http endpoint is read from the channel, all previous http endpoints will have been fully processed.
	a.processor.AddPendingEndpoint(ctx, httpEndpointV1alpha1.HTTPEndpoint{})
	log.Info("All outstanding http endpoints processed")
}

func (a *DaprRuntime) flushOutstandingComponents(ctx context.Context) {
	log.Info("Waiting for all outstanding components to be processed…")
	// We flush by sending a no-op component. Since the processComponents goroutine only reads one component at a time,
	// We know that once the no-op component is read from the channel, all previous components will have been fully processed.
	a.processor.AddPendingComponent(ctx, componentsV1alpha1.Component{})
	log.Info("All outstanding components processed")
}

func (a *DaprRuntime) loadHTTPEndpoints(ctx context.Context) error {
	var loader httpendpoint.EndpointsLoader

	switch a.runtimeConfig.mode {
	case modes.KubernetesMode:
		loader = httpendpoint.NewKubernetesHTTPEndpoints(a.runtimeConfig.kubernetes, a.namespace, a.operatorClient, a.podName)
	case modes.StandaloneMode:
		loader = httpendpoint.NewLocalHTTPEndpoints(a.runtimeConfig.standalone.ResourcesPath...)
	default:
		return nil
	}

	log.Info("Loading endpoints…")
	endpoints, err := loader.LoadHTTPEndpoints()
	if err != nil {
		return err
	}

	authorizedHTTPEndpoints := a.authz.GetAuthorizedObjects(endpoints, a.authz.IsObjectAuthorized).([]httpEndpointV1alpha1.HTTPEndpoint)

	for _, e := range authorizedHTTPEndpoints {
		log.Infof("Found http endpoint: %s", e.Name)
		if !a.processor.AddPendingEndpoint(ctx, e) {
			return nil
		}
	}

	return nil
}

func (a *DaprRuntime) stopActor() error {
	if a.actor != nil {
		log.Info("Shutting down actor")
		return a.actor.Close()
	}
	return nil
}

func (a *DaprRuntime) stopWorkflow(ctx context.Context) error {
	if a.workflowEngine != nil {
		log.Info("Shutting down workflow engine")
		return a.workflowEngine.Close(ctx)
	}
	return nil
}

// ShutdownWithWait will gracefully stop runtime and wait outstanding operations.
func (a *DaprRuntime) ShutdownWithWait() {
	a.runnerCloser.Close()
}

func (a *DaprRuntime) WaitUntilShutdown() {
	a.runnerCloser.WaitUntilShutdown()
}

func (a *DaprRuntime) cleanSockets() error {
	var errs []error
	if a.runtimeConfig.unixDomainSocket != "" {
		for _, s := range []string{"http", "grpc"} {
			err := os.Remove(fmt.Sprintf("%s/dapr-%s-%s.socket", a.runtimeConfig.unixDomainSocket, a.runtimeConfig.id, s))
			if os.IsNotExist(err) {
				continue
			}
			if err != nil {
				errs = append(errs, fmt.Errorf("error removing socket file: %w", err))
			}
		}
	}
	return errors.Join(errs...)
}

func (a *DaprRuntime) blockUntilAppIsReady(ctx context.Context) error {
	if a.runtimeConfig.appConnectionConfig.Port <= 0 {
		return nil
	}

	log.Infof("application protocol: %s. waiting on port %v.  This will block until the app is listening on that port.", string(a.runtimeConfig.appConnectionConfig.Protocol), a.runtimeConfig.appConnectionConfig.Port)

	dialAddr := a.runtimeConfig.appConnectionConfig.ChannelAddress + ":" + strconv.Itoa(a.runtimeConfig.appConnectionConfig.Port)

	for {
		var (
			conn net.Conn
			err  error
		)
		dialer := &net.Dialer{
			Timeout: 500 * time.Millisecond,
		}
		if a.runtimeConfig.appConnectionConfig.Protocol.HasTLS() {
			conn, err = tls.DialWithDialer(dialer, "tcp", dialAddr, &tls.Config{
				InsecureSkipVerify: true, //nolint:gosec
			})
		} else {
			conn, err = dialer.DialContext(ctx, "tcp", dialAddr)
		}
		if err == nil && conn != nil {
			conn.Close()
			break
		}

		select {
		// Return
		case <-ctx.Done():
			return ctx.Err()
		// prevents overwhelming the OS with open connections
		case <-a.clock.After(time.Millisecond * 100):
		}
	}

	log.Infof("application discovered on port %v", a.runtimeConfig.appConnectionConfig.Port)

	return nil
}

func (a *DaprRuntime) loadAppConfiguration(ctx context.Context) {
	if a.channels.AppChannel() == nil {
		return
	}

	appConfig, err := a.channels.AppChannel().GetAppConfig(ctx, a.runtimeConfig.id)
	if err != nil {
		return
	}

	if appConfig != nil {
		a.appConfig = *appConfig
		log.Info("Application configuration loaded")
	}
}

func (a *DaprRuntime) appendBuiltinSecretStore(ctx context.Context) {
	if a.runtimeConfig.disableBuiltinK8sSecretStore {
		return
	}

	switch a.runtimeConfig.mode {
	case modes.KubernetesMode:
		// Preload Kubernetes secretstore
		a.processor.AddPendingComponent(ctx, componentsV1alpha1.Component{
			ObjectMeta: metav1.ObjectMeta{
				Name: secretstoresLoader.BuiltinKubernetesSecretStore,
			},
			Spec: componentsV1alpha1.ComponentSpec{
				Type:    "secretstores.kubernetes",
				Version: components.FirstStableVersion,
			},
		})
	}
}

func (a *DaprRuntime) getComponentsCapabilitesMap() map[string][]string {
	capabilities := make(map[string][]string)
	for key, store := range a.compStore.ListStateStores() {
		features := store.Features()
		stateStoreCapabilities := featureTypeToString(features)
		if state.FeatureETag.IsPresent(features) && state.FeatureTransactional.IsPresent(features) {
			stateStoreCapabilities = append(stateStoreCapabilities, "ACTOR")
		}
		capabilities[key] = stateStoreCapabilities
	}
	for key, pubSubItem := range a.compStore.ListPubSubs() {
		features := pubSubItem.Component.Features()
		capabilities[key] = featureTypeToString(features)
	}
	for key := range a.compStore.ListInputBindings() {
		capabilities[key] = []string{"INPUT_BINDING"}
	}
	for key := range a.compStore.ListOutputBindings() {
		if val, found := capabilities[key]; found {
			capabilities[key] = append(val, "OUTPUT_BINDING")
		} else {
			capabilities[key] = []string{"OUTPUT_BINDING"}
		}
	}
	for key, store := range a.compStore.ListSecretStores() {
		features := store.Features()
		capabilities[key] = featureTypeToString(features)
	}
	return capabilities
}

// converts components Features from FeatureType to string
func featureTypeToString(features interface{}) []string {
	featureStr := make([]string, 0)
	switch reflect.TypeOf(features).Kind() {
	case reflect.Slice:
		val := reflect.ValueOf(features)
		for i := 0; i < val.Len(); i++ {
			featureStr = append(featureStr, val.Index(i).String())
		}
	}
	return featureStr
}

func createGRPCManager(sec security.Handler, runtimeConfig *internalConfig, globalConfig *config.Configuration) *manager.Manager {
	grpcAppChannelConfig := &manager.AppChannelConfig{}
	if globalConfig != nil {
		grpcAppChannelConfig.TracingSpec = globalConfig.GetTracingSpec()
	}
	if runtimeConfig != nil {
		grpcAppChannelConfig.Port = runtimeConfig.appConnectionConfig.Port
		grpcAppChannelConfig.MaxConcurrency = runtimeConfig.appConnectionConfig.MaxConcurrency
		grpcAppChannelConfig.EnableTLS = (runtimeConfig.appConnectionConfig.Protocol == protocol.GRPCSProtocol)
		grpcAppChannelConfig.MaxRequestBodySizeMB = runtimeConfig.maxRequestBodySize
		grpcAppChannelConfig.ReadBufferSizeKB = runtimeConfig.readBufferSize
		grpcAppChannelConfig.BaseAddress = runtimeConfig.appConnectionConfig.ChannelAddress
	}

	m := manager.NewManager(sec, runtimeConfig.mode, grpcAppChannelConfig)
	m.StartCollector()
	return m
}

func (a *DaprRuntime) stopTrace(ctx context.Context) error {
	if a.tracerProvider == nil {
		return nil
	}
	// Flush and shutdown the tracing provider.
	if err := a.tracerProvider.ForceFlush(ctx); err != nil && !errors.Is(err, context.Canceled) {
		log.Warnf("Error flushing tracing provider: %v", err)
	}

	if err := a.tracerProvider.Shutdown(ctx); err != nil && !errors.Is(err, context.Canceled) {
		return fmt.Errorf("error shutting down tracing provider: %w", err)
	} else {
		a.tracerProvider = nil
	}
	return nil
}<|MERGE_RESOLUTION|>--- conflicted
+++ resolved
@@ -525,13 +525,9 @@
 		ShutdownFn:                  a.ShutdownWithWait,
 		AppConnectionConfig:         a.runtimeConfig.appConnectionConfig,
 		GlobalConfig:                a.globalConfig,
-<<<<<<< HEAD
 		SchedulerClient:             a.schedulerClient,
-	}
-=======
 		WorkflowEngine:              wfe,
 	})
->>>>>>> 1316322b
 
 	// Create and start internal and external gRPC servers
 	a.daprGRPCAPI = grpc.NewAPI(grpc.APIOpts{
