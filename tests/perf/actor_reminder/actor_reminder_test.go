--- conflicted
+++ resolved
@@ -43,9 +43,8 @@
 	appName            = "perf-actor-reminder-service"
 	appNameScheduler   = "perf-actor-reminder-scheduler-service"
 
-<<<<<<< HEAD
-	// Target for the QPS
-	targetQPS          float64 = 56
+	// Target for the QPS - Temporary
+	targetQPS          float64 = 50
 	targetSchedulerQPS float64 = 2850
 
 	// Target for the QPS to trigger reminders.
@@ -60,10 +59,6 @@
 	// time to register the reminders and the time to trigger them.
 	dueTime          = 90
 	dueTimeScheduler = 25
-=======
-	// Target for the QPS - Temporary
-	targetQPS = 50
->>>>>>> 8519d226
 )
 
 var tr *runner.TestRunner
@@ -194,8 +189,7 @@
 	assert.Equal(t, 0, daprResult.RetCodes.Num400)
 	assert.Equal(t, 0, daprResult.RetCodes.Num500)
 	assert.Equal(t, 0, restarts)
-<<<<<<< HEAD
-	assert.True(t, daprResult.ActualQPS > targetQPS)
+	assert.True(t, daprResult.ActualQPS > targetQPS) // TODO: Revert to p.QPS
 }
 
 func TestActorReminderSchedulerRegistrationPerformance(t *testing.T) {
@@ -441,7 +435,4 @@
 	qps := float64(reminderCountScheduler*5) / done.Seconds()
 	t.Logf("Triggered %d reminders in %s (%.1fqps)", reminderCountScheduler*5, done, qps)
 	assert.GreaterOrEqual(t, qps, targetSchedulerTriggerQPS)
-=======
-	assert.True(t, daprResult.ActualQPS > targetQPS) // TODO: Revert to p.QPS
->>>>>>> 8519d226
 }