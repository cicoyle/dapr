--- conflicted
+++ resolved
@@ -97,11 +97,7 @@
 
 	fp.Free(t)
 	return []framework.Option{
-<<<<<<< HEAD
-		framework.WithProcesses(r.scheduler1, r.scheduler3, srv, r.daprd),
-=======
 		framework.WithProcesses(srv, r.scheduler1, r.scheduler2, r.scheduler3, r.daprd),
->>>>>>> 1eb54a5c
 	}
 }
 
