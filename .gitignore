--- conflicted
+++ resolved
@@ -25,8 +25,5 @@
 # Go Workspaces (introduced in Go 1.18+)
 go.work
 
-<<<<<<< HEAD
-=======
 # Directory reserved for local dev files: config files, scripts, anything for individual local dev.
->>>>>>> 1ab9f6d2
 .local/