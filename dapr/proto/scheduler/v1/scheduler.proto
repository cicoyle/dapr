syntax = "proto3";

package dapr.proto.scheduler.v1;

import "google/protobuf/any.proto";
import "google/protobuf/empty.proto";
import "dapr/proto/runtime/v1/dapr.proto";

option go_package = "github.com/dapr/dapr/pkg/proto/scheduler/v1;scheduler";

service Scheduler {
	// ScheduleJob is used by the daprd sidecar to schedule a job.
	rpc ScheduleJob(ScheduleJobRequest) returns (ScheduleJobResponse) {}
	// Get a job
	rpc GetJob(GetJobRequest) returns (GetJobResponse) {}
	// DeleteJob is used by the daprd sidecar to delete a job.
<<<<<<< HEAD
	rpc DeleteJob(JobRequest) returns (DeleteJobResponse) {}
	// GetJob is used by the daprd sidecar to get details of a job.
	rpc GetJob(JobRequest) returns (GetJobResponse) {}
	// ListJobs is used by the daprd sidecar to list jobs by app_id.
	rpc ListJobs(ListJobsRequest) returns (ListJobsResponse) {}

	// WatchJob is used by the daprd sidecar to connect to the Scheduler
	// service to watch for jobs triggering back.
	rpc WatchJob(StreamJobRequest) returns (stream StreamJobResponse) {}
=======
	rpc DeleteJob(DeleteJobRequest) returns (DeleteJobResponse) {}
>>>>>>> 8d873127
}

message StreamJobRequest {
	// The app_id of the sidecar.
	string app_id = 1;
	// The namespace of the sidecar.
	string namespace = 2;
}

message StreamJobResponse {
	// Job data.
	google.protobuf.Any data = 1;

	// The metadata associated with the job.
	// The sidecar will create the unique `key` for storing data in the state store and pass the generated `key` along to the scheduler service for data lookup upon ‘trigger’ time later on.
	// The sidecar will also add metadata in order to know whether this job is registered for an actor. This is needed, as the routing mechanism for actors is different for the callback.
	map<string,string> metadata = 2;
}

// UnregisterRequest is the message used by the daprd sidecar to unregister itself from the scheduler service.
message UnregisterRequest {
	// The id of the application (app_id).
	string app_id = 1;
	// The namespace.
	string namespace = 2;
	// The hostname of the daprd sidecar.
	string hostname = 3;
	// The port of the daprd sidecar.
	int32 port = 4;
}

message ScheduleJobRequest {
	// The job to be scheduled.
	runtime.v1.Job job = 1;

	// The metadata associated with the job.
	map<string,string> metadata = 2;
}

message ScheduleJobResponse {
	// Empty as of now
}

// GetJobRequest is the message used by the daprd sidecar to delete or get a job.
message GetJobRequest {
	string job_name = 1;

	// The metadata associated with the job.
	map<string,string> metadata = 2;
}

// GetJobResponse is the response message to convey the details of a job.
message GetJobResponse {
	runtime.v1.Job job = 1;
}

// DeleteJobRequest is the message used by the daprd sidecar to delete or get a job.
message DeleteJobRequest {
	string job_name = 1;

	// The metadata associated with the job.
	map<string,string> metadata = 2;
}

message DeleteJobResponse {
	// Empty as of now
}
<|MERGE_RESOLUTION|>--- conflicted
+++ resolved
@@ -14,19 +14,10 @@
 	// Get a job
 	rpc GetJob(GetJobRequest) returns (GetJobResponse) {}
 	// DeleteJob is used by the daprd sidecar to delete a job.
-<<<<<<< HEAD
-	rpc DeleteJob(JobRequest) returns (DeleteJobResponse) {}
-	// GetJob is used by the daprd sidecar to get details of a job.
-	rpc GetJob(JobRequest) returns (GetJobResponse) {}
-	// ListJobs is used by the daprd sidecar to list jobs by app_id.
-	rpc ListJobs(ListJobsRequest) returns (ListJobsResponse) {}
-
-	// WatchJob is used by the daprd sidecar to connect to the Scheduler
-	// service to watch for jobs triggering back.
-	rpc WatchJob(StreamJobRequest) returns (stream StreamJobResponse) {}
-=======
 	rpc DeleteJob(DeleteJobRequest) returns (DeleteJobResponse) {}
->>>>>>> 8d873127
+  // WatchJob is used by the daprd sidecar to connect to the Scheduler
+  // service to watch for jobs triggering back.
+  rpc WatchJob(StreamJobRequest) returns (stream StreamJobResponse) {}
 }
 
 message StreamJobRequest {
